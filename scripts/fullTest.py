#!/usr/bin/env python3
import pathlib
import sys
import argparse
import time
import logging
import subprocess as sp

sys.path.append("..")
import wlutil  # NOQA

rootDir = pathlib.Path(__file__).parent.resolve()
logDir = rootDir / "testLogs"
testDir = (rootDir / '../test').resolve()
marshalBin = (rootDir / "../marshal").resolve()

categories = ['baremetal', 'qemu', 'spike', 'smoke', 'special']

# Arguments to (marshal, marshal CMD) per category
categoryArgs = {
        'baremetal': ([], ["--spike"]),
        'qemu': ([], []),
        'smoke': ([], []),
        'spike': (['--no-disk'], ['--spike']),
        'special': ([], [])
}

# lists of test names to run for each category, each name
# should correspond to a test in FireMarshal/tests. E.G. "command" means
# "FireMarshal/test/command.yaml".
categoryTests = {
        # Run on spike. These tests depend only on an installed toolchain, you
        # don't need to initialize Marshal's submodules to run this category
        'baremetal': [
            'bare',
            'dummy-bare',
            'spike',
            'spike-jobs',
            'spike-args',
            'rocc'
        ],

        # These is the most complete 'general' tests and is the way most people
        # will use Marshal
        "qemu": [
            'bbl',
            'bbl-src',
            'bbl-args',
            'opensbi-src',
            'opensbi-args',
            'command',
            'driversJob',
            'drivers',
            'fed-run',
            'flist',
            'generateFiles',
            'guest-init',
            'host-init',
            'jobs',
            'kfrag',
            'linux-src',
            'makefile',
            'outputs',
            'overlay',
            'post-bin-jobs',
            'post-bin',
            'post_run_hook',
            'qemu-args',
            'qemu',
            'run',
            'simArgs',
            'noDrivers'
        ],

        # This tests both no-disk and spike. In theory, most (maybe all?) tests
        # in "qemu" could run nodisk on spike, but it wouldn't really test
        # anything new. We just include a few at-risk tests here to shave a few
        # hours off the full test. Smoke runs also use spike.
        "spike": [
           'command',
           'flist',
           'host-init',
           'jobs',
           'linux-src',
           'overlay',
           'post_run_hook',
           'simArgs',
           'bbl'
           ],

        # A hopefully minimal and fast(ish) set of tests to make sure nothing
        # obvious is broken
        "smoke": [
            'fed-smoke0',
            'smoke0',
            'smoke1',
            'smoke2',
        ],

        # These tests aren't run directly. Instead they include a testing
        # script that is run.
        "special": [
                'clean',
                'incremental',
                'inherit',
                'sameWorkdir',
                'fsSize',
                'makefile',
                'testWorkdir',
                'workload-dirs',
                'jobs',
                'undefinedOpt',
                'modifyDistro'
        ]
}


def runTests(testNames, categoryName, marshalArgs=[], cmdArgs=[]):
    """Run the tests named in testNames. Logging will use categoryName to
    identify this set of tests. marshalArgs and cmdArgs are the arguments to
    pass to 'marshal' and 'marshal test', respectively."""
    log = logging.getLogger()

    # Tuples of (testName, exception) for each failed test
    failures = []

    for tName in testNames:
        log.log(logging.INFO, "[{}] {}:".format(categoryName, tName))
        tPath = testDir / (tName + ".yaml")

        try:
            # These log at level DEBUG (go to log file but not stdout)
            wlutil.run([marshalBin] + marshalArgs + ['clean', tPath], check=True)
            wlutil.run([marshalBin] + marshalArgs + ['test'] + cmdArgs + [tPath], check=True)
        except sp.CalledProcessError as e:
            log.log(logging.INFO, "FAIL")
            failures.append(("[{}]: {}".format(categoryName, tName), e))
            continue

        log.log(logging.INFO, "PASS")

    return failures


def runSpecial(testNames, categoryName):
    """Run the tests named in testNamed assuming they are special tests. Each
    name should be a directory under firemarshal/test/ and should have a
    test.py script that will be run and indicates pass/fail via return code.
    The tests will be called as such: ./test.py pathToMarshalBin"""

    log = logging.getLogger()

    # Tuples of (testName, exception) for each failed test
    failures = []

    for tName in testNames:
        log.log(logging.INFO, "[{}] {}:".format(categoryName, tName))
        tPath = testDir / tName

        try:
            wlutil.run(["python3", tPath / "test.py", marshalBin], check=True)
        except sp.CalledProcessError as e:
            log.log(logging.INFO, "FAIL")
            failures.append(("[{}]: {}".format(categoryName, tName), e))
            continue

        log.log(logging.INFO, "PASS")

    return failures


if __name__ == "__main__":
    logDir.mkdir(exist_ok=True)

    timeline = time.strftime("%Y-%m-%d--%H-%M-%S", time.gmtime())
    logPath = logDir / (timeline + "-FullTest.log")
    wlutil.initLogging(False, logPath=logPath)
    log = logging.getLogger()

    log.log(logging.INFO, "Logging live to: " + str(logPath))

    parser = argparse.ArgumentParser(description="Run end-to-end FireMarshal tests (mostly in FireMarshal/test)")

    parser.add_argument("-c", "--categories", nargs="+", default=list(categories),
                        help="Specify which categorie(s) of test to run. By default, all tests will be run")

    # TODO: add a 'from-failures' option to only run tests that failed a previous run

    args = parser.parse_args()

    allFailures = []
    for category in args.categories:
        if category != 'special':
            allFailures += runTests(categoryTests[category], category,
<<<<<<< HEAD
                                    marshalArgs=categoryArgs[category][0], cmdArgs=categoryArgs[category][1])
=======
                                    marshalArgs=categoryArgs[category][0],
                                    cmdArgs=categoryArgs[category][1])
>>>>>>> ace1d9d6
        else:
            allFailures += runSpecial(categoryTests["special"], "SPECIAL")

    log.info("Test Summary:")
    if len(allFailures) > 0:
        log.info("Some tests failed:")
        for fail in allFailures:
            log.info(fail[0])
        sys.exit(1)
    else:
        log.info("All PASS")
        sys.exit(0)<|MERGE_RESOLUTION|>--- conflicted
+++ resolved
@@ -192,12 +192,8 @@
     for category in args.categories:
         if category != 'special':
             allFailures += runTests(categoryTests[category], category,
-<<<<<<< HEAD
-                                    marshalArgs=categoryArgs[category][0], cmdArgs=categoryArgs[category][1])
-=======
                                     marshalArgs=categoryArgs[category][0],
                                     cmdArgs=categoryArgs[category][1])
->>>>>>> ace1d9d6
         else:
             allFailures += runSpecial(categoryTests["special"], "SPECIAL")
 

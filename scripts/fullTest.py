#!/usr/bin/env python3
import pathlib
import sys
import argparse
import time
import logging
import subprocess as sp

sys.path.append("..")
import wlutil

rootDir = pathlib.Path(__file__).parent.resolve()
logDir = rootDir / "testLogs"
testDir = (rootDir / '../test').resolve() 
marshalBin = (rootDir / "../marshal").resolve()

categories = ['baremetal', 'qemu', 'spike', 'smoke', 'special']

# Arguments to (marshal, marshal CMD) per category
categoryArgs = {
        'baremetal': ([], ["--spike"]),
        'qemu' : ([], []),
        'smoke' : ([], []),
        'spike' : (['--no-disk'], ['--spike']),
        'special' : ([], [])
}

# lists of test names to run for each category, each name
# should correspond to a test in FireMarshal/tests. E.G. "command" means
# "FireMarshal/test/command.json". 
categoryTests = {
        # Run on spike. These tests depend only on an installed toolchain, you
        # don't need to initialize Marshal's submodules to run this category
        'baremetal' : [
            'bare',
            'dummy-bare',
            'spike',
            'spike-jobs',
            'spike-args',
            'rocc'
        ],

        # These is the most complete 'general' tests and is the way most people
        # will use Marshal
        "qemu" : [
            'bbl',
            'bbl-src',
            'bbl-args',
            'opensbi-src',
            'opensbi-args',
            'command',
            'driversJob',
            'drivers',
            'fed-run',
            'flist',
            'generateFiles',
            'guest-init',
            'hard',
            'host-init',
            'jobs',
            'kfrag',
            'linux-src',
            'makefile',
            'outputs',
            'overlay',
            'post-bin-jobs',
            'post-bin',
            'post_run_hook',
            'qemu-args',
            'qemu',
            'run',
            'simArgs',
            'noDrivers'
        ],

        # This tests both no-disk and spike. In theory, most (maybe all?) tests
        # in "qemu" could run nodisk on spike, but it wouldn't really test
        # anything new. We just include a few at-risk tests here to shave a few
        # hours off the full test. Smoke runs also use spike.
        "spike" : [
           'command',
           'flist',
           'host-init',
           'jobs',
           'linux-src',
           'overlay',
           'post_run_hook',
           'simArgs',
           'bbl'
           ],

        # A hopefully minimal and fast(ish) set of tests to make sure nothing
        # obvious is broken
        "smoke" : [
            'fed-smoke0',
            'smoke0',
            'smoke1',
            'smoke2',
        ],

        # These tests aren't run directly. Instead they include a testing
        # script that is run.
        "special" : [
                'clean',
                'incremental',
                'inherit',
                'sameWorkdir',
                'fsSize',
                'makefile',
                'testWorkdir',
                'workload-dirs',
<<<<<<< HEAD
                'jobs'
=======
                'undefinedOpt'
>>>>>>> 1aef72cd
        ]
}


def runTests(testNames, categoryName, marshalArgs=[], cmdArgs=[]):
    """Run the tests named in testNames. Logging will use categoryName to
    identify this set of tests. marshalArgs and cmdArgs are the arguments to
    pass to 'marshal' and 'marshal test', respectively."""
    log = logging.getLogger()

    # Tuples of (testName, exception) for each failed test
    failures=[]

    for tName in testNames:
        log.log(logging.INFO, "[{}] {}:".format(categoryName, tName))
        tPath = testDir / (tName + ".json")

        try:
            # These log at level DEBUG (go to log file but not stdout)
            wlutil.run([marshalBin] + marshalArgs + ['clean', tPath], check=True)
            wlutil.run([marshalBin] + marshalArgs + ['test'] + cmdArgs + [tPath], check=True)
        except sp.CalledProcessError as e:
            log.log(logging.INFO, "FAIL")
            failures.append(("[{}]: {}".format(categoryName, tName), e))
            continue

        log.log(logging.INFO, "PASS")

    return failures
        

def runSpecial(testNames, categoryName):
    """Run the tests named in testNamed assuming they are special tests. Each
    name should be a directory under firemarshal/test/ and should have a
    test.py script that will be run and indicates pass/fail via return code.
    The tests will be called as such: ./test.py pathToMarshalBin"""

    log = logging.getLogger()

    # Tuples of (testName, exception) for each failed test
    failures=[]

    for tName in testNames:
        log.log(logging.INFO, "[{}] {}:".format(categoryName, tName))
        tPath = testDir / tName

        try:
            wlutil.run(["python3", tPath / "test.py", marshalBin], check=True)
        except sp.CalledProcessError as e:
            log.log(logging.INFO, "FAIL")
            failures.append(("[{}]: {}".format(categoryName, tName), e))
            continue

        log.log(logging.INFO, "PASS")

    return failures

if __name__ == "__main__":
    logDir.mkdir(exist_ok=True)

    timeline = time.strftime("%Y-%m-%d--%H-%M-%S", time.gmtime())
    logPath = logDir / (timeline + "-FullTest.log")
    wlutil.initLogging(False, logPath=logPath)
    log = logging.getLogger()

    log.log(logging.INFO, "Logging live to: " + str(logPath))

    parser = argparse.ArgumentParser(description="Run end-to-end FireMarshal tests (mostly in FireMarshal/test)")

    parser.add_argument("-c", "--categories", nargs="+", default=list(categories),
            help="Specify which categorie(s) of test to run. By default, all tests will be run")

    # TODO: add a 'from-failures' option to only run tests that failed a previous run

    args = parser.parse_args()

    allFailures = []
    for category in args.categories:
        if category != 'special':
            allFailures += runTests(categoryTests[category], category,
                    marshalArgs=categoryArgs[category][0], cmdArgs=categoryArgs[category][1])
        else:
            allFailures += runSpecial(categoryTests["special"], "SPECIAL")

    log.info("Test Summary:")
    if len(allFailures) > 0:
        log.info("Some tests failed:")
        for fail in allFailures: 
            log.info(fail[0])
        sys.exit(1)
    else:
        log.info("All PASS") 
        sys.exit(0)<|MERGE_RESOLUTION|>--- conflicted
+++ resolved
@@ -109,11 +109,8 @@
                 'makefile',
                 'testWorkdir',
                 'workload-dirs',
-<<<<<<< HEAD
                 'jobs'
-=======
                 'undefinedOpt'
->>>>>>> 1aef72cd
         ]
 }
 

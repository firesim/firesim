// See LICENSE for license details.

package midas.models

import midas.core.{HostPort, MemNastiKey, IsRationalClockRatio, UnityClockRatio}
import midas.widgets._
import junctions._

import freechips.rocketchip.config.{Parameters, Field}
import freechips.rocketchip.amba.axi4._

import chisel3._
import chisel3.util._
import chisel3.experimental.{Direction}
import chisel3.experimental.DataMirror.{directionOf}

// Note: NASTI -> legacy rocket chip implementation of AXI4
case object MemModelKey extends Field[Parameters => FASEDMemoryTimingModel]
case object FasedAXI4Edge extends Field[Option[AXI4EdgeParameters]](None)

// A workaround for passing more information about the diplomatic graph to the
// memory model This drops the edge parameters into the bundle, which can be
// consumed by the endpoint
class AXI4BundleWithEdge(params: AXI4BundleParameters, val edge: AXI4EdgeParameters)
    extends AXI4Bundle(params) {
  override def cloneType() = new AXI4BundleWithEdge(params, edge).asInstanceOf[this.type]
}

object AXI4BundleWithEdge {
  // this is type returned by a diplomatic nodes's in() and out() methods
<<<<<<< HEAD
  def apply(tuple: (AXI4Bundle, AXI4EdgeParameters)) = tuple match {
    case (b, e) => new AXI4BundleWithEdge(b.params, e)
>>>>>>> dev:src/main/scala/midas/models/dram/AXI4Endpoint.scala
  }

  // Finds all of the target ReadyValid bundles sourced or sunk by the target
  // input => sunk by the target
  private def findRVChannels(dir: Direction): Seq[(String, ReadyValidIO[Data])] =
    channels.flatMap({ case (prefix, data) => data.elements.toSeq.collect({
        case (name, rv: ReadyValidIO[_]) if directionOf(rv.valid) == dir => s"${prefix}_${name}" -> rv
      })
  })

  lazy val readyValidOutputs = findRVChannels(Direction.Output)
  lazy val readyValidInputs = findRVChannels(Direction.Input)

=======
  def fromNode(ports: Seq[(AXI4Bundle, AXI4EdgeParameters)]): Seq[AXI4BundleWithEdge] = ports.map({ 
    case (bundle, edge) => new AXI4BundleWithEdge(bundle.params, edge)
  })
>>>>>>> 3b5dd741
}


abstract class SimMemIO extends Endpoint {
  override def widgetName = "MemModel"
  // This is hideous, but we want some means to get the widths of the target
  // interconnect so that we can pass that information to the widget the
  // endpoint will instantiate.
  var targetAXI4Widths = NastiParameters(0,0,0)
  var targetAXI4Edge: Option[AXI4EdgeParameters] = None
  var initialized = false
  override def add(name: String, channel: Data) {
    initialized = true
    super.add(name, channel)
    targetAXI4Widths = channel match {
      case axi4: AXI4BundleWithEdge => NastiParameters(axi4.r.bits.data.getWidth,
                                               axi4.ar.bits.addr.getWidth,
                                               axi4.ar.bits.id.getWidth)
      case axi4: AXI4Bundle => NastiParameters(axi4.r.bits.data.getWidth,
                                               axi4.ar.bits.addr.getWidth,
                                               axi4.ar.bits.id.getWidth)
      case axi4: NastiIO => NastiParameters(axi4.r.bits.data.getWidth,
                                            axi4.ar.bits.addr.getWidth,
                                            axi4.ar.bits.id.getWidth)
      case _ => throw new RuntimeException("Unexpected channel type passed to SimMemIO")
    }
    targetAXI4Edge = channel match {
      case b: AXI4BundleWithEdge => Some(b.edge)
      case _ => None
    }
  }

  private def getChannelAXI4Parameters = {
    scala.Predef.assert(initialized, "Widget instantiated without first binding a target channel.")
    targetAXI4Widths
  }

  def widget(p: Parameters): FASEDMemoryTimingModel = {
    val param = p.alterPartial({
      case NastiKey => getChannelAXI4Parameters
      case FasedAXI4Edge => targetAXI4Edge
    })
    p(MemModelKey)(param)
  }
}

class FASEDNastiEndpoint(
    override val clockRatio: IsRationalClockRatio = UnityClockRatio
  ) extends SimMemIO {
  def matchType(data: Data) = data match {
    case channel: NastiIO =>
      directionOf(channel.w.valid) == Direction.Output
    case _ => false
  }
}

class FASEDAXI4Endpoint(
    override val clockRatio: IsRationalClockRatio = UnityClockRatio
  ) extends SimMemIO {
  def matchType(data: Data) = data match {
    case channel: AXI4Bundle =>
      directionOf(channel.w.valid) == Direction.Output
    case _ => false
  }
}<|MERGE_RESOLUTION|>--- conflicted
+++ resolved
@@ -28,28 +28,19 @@
 
 object AXI4BundleWithEdge {
   // this is type returned by a diplomatic nodes's in() and out() methods
-<<<<<<< HEAD
-  def apply(tuple: (AXI4Bundle, AXI4EdgeParameters)) = tuple match {
-    case (b, e) => new AXI4BundleWithEdge(b.params, e)
->>>>>>> dev:src/main/scala/midas/models/dram/AXI4Endpoint.scala
-  }
-
-  // Finds all of the target ReadyValid bundles sourced or sunk by the target
-  // input => sunk by the target
-  private def findRVChannels(dir: Direction): Seq[(String, ReadyValidIO[Data])] =
-    channels.flatMap({ case (prefix, data) => data.elements.toSeq.collect({
-        case (name, rv: ReadyValidIO[_]) if directionOf(rv.valid) == dir => s"${prefix}_${name}" -> rv
-      })
-  })
-
-  lazy val readyValidOutputs = findRVChannels(Direction.Output)
-  lazy val readyValidInputs = findRVChannels(Direction.Input)
-
-=======
   def fromNode(ports: Seq[(AXI4Bundle, AXI4EdgeParameters)]): Seq[AXI4BundleWithEdge] = ports.map({ 
     case (bundle, edge) => new AXI4BundleWithEdge(bundle.params, edge)
   })
->>>>>>> 3b5dd741
+//  // Finds all of the target ReadyValid bundles sourced or sunk by the target
+//  // input => sunk by the target
+//  private def findRVChannels(dir: Direction): Seq[(String, ReadyValidIO[Data])] =
+//    channels.flatMap({ case (prefix, data) => data.elements.toSeq.collect({
+//        case (name, rv: ReadyValidIO[_]) if directionOf(rv.valid) == dir => s"${prefix}_${name}" -> rv
+//      })
+//  })
+//
+//  lazy val readyValidOutputs = findRVChannels(Direction.Output)
+//  lazy val readyValidInputs = findRVChannels(Direction.Input)
 }
 
 

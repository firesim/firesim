// See LICENSE for license details.

package midas
package core

import scala.collection.immutable.ListMap
import scala.collection.mutable.ArrayBuffer

// from rocketchip
import junctions.NastiIO
import freechips.rocketchip.amba.axi4.AXI4Bundle
import freechips.rocketchip.config.{Parameters, Field}

import chisel3._
import chisel3.util._
import chisel3.core.{Reset}
import chisel3.experimental.{MultiIOModule, Direction}
import chisel3.experimental.DataMirror.directionOf
import firrtl.transforms.fame
import firrtl.transforms.fame.{FAMEChannelAnnotation, DecoupledForwardChannel}
import firrtl.annotations.{ReferenceTarget}

import scala.collection.immutable.ListMap
import scala.collection.mutable.{ArrayBuffer, HashSet}

object SimUtils {
  type ChLeafType = Bits
  type ChTuple = Tuple2[ChLeafType, String]
  type RVChTuple = Tuple2[ReadyValidIO[Data], String]
  type ParsePortsTuple = (List[ChTuple], List[ChTuple], List[RVChTuple], List[RVChTuple])

  def prefixWith(prefix: String, base: Any): String =
    if (prefix != "")  s"${prefix}_${base}" else base.toString

  // Returns a list of input and output elements, with their flattened names
  def parsePorts(io: Seq[(String, Data)], alsoFlattenRVPorts: Boolean): ParsePortsTuple = {
    val inputs = ArrayBuffer[ChTuple]()
    val outputs = ArrayBuffer[ChTuple]()
    val rvInputs = ArrayBuffer[RVChTuple]()
    val rvOutputs = ArrayBuffer[RVChTuple]()

    def loop(name: String, data: Data): Unit = data match {
      case c: Clock => // skip
      case rv: ReadyValidIO[_] => (directionOf(rv.valid): @unchecked) match {
          case Direction.Input =>  rvInputs  += (rv -> name)
          case Direction.Output => rvOutputs += (rv -> name)
        }
        if (alsoFlattenRVPorts) rv.elements foreach {case (n, e) => loop(prefixWith(name, n), e)}
      case b: Record =>
        b.elements foreach {case (n, e) => loop(prefixWith(name, n), e)}
      case v: Vec[_] =>
        v.zipWithIndex foreach {case (e, i) => loop(prefixWith(name, i), e)}
      case b: ChLeafType => (directionOf(b): @unchecked) match {
        case Direction.Input => inputs += (b -> name)
        case Direction.Output => outputs += (b -> name)

      }
    }
    io.foreach({ case (name, port) => loop(name, port)})
    (inputs.toList, outputs.toList, rvInputs.toList, rvOutputs.toList)
  }

  def parsePorts(io: Data, prefix: String = "", alsoFlattenRVPorts: Boolean = true): ParsePortsTuple =
    parsePorts(Seq(prefix -> io), alsoFlattenRVPorts)

  def parsePortsSeq(io: Seq[(String, Data)], alsoFlattenRVPorts: Boolean = true): ParsePortsTuple =
    parsePorts(io, alsoFlattenRVPorts)

}

import SimUtils._

case object ChannelLen extends Field[Int]
case object ChannelWidth extends Field[Int]

trait HasSimWrapperParams {
  implicit val p: Parameters
  implicit val channelWidth = p(ChannelWidth)
  val traceMaxLen = p(strober.core.TraceMaxLen)
  val daisyWidth = p(strober.core.DaisyWidth)
  val sramChainNum = p(strober.core.SRAMChainNum)
}


class SimReadyValidRecord(es: Seq[(String, ReadyValidIO[Data])]) extends Record {
  val elements = ListMap() ++ (es map { case (name, rv) =>
    (directionOf(rv.valid): @unchecked) match {
      case Direction.Input => name -> Flipped(SimReadyValid(rv.bits.cloneType))
      case Direction.Output => name -> SimReadyValid(rv.bits.cloneType)
    }
  })
  def cloneType = new SimReadyValidRecord(es).asInstanceOf[this.type]
}

class ReadyValidTraceRecord(es: Seq[(String, ReadyValidIO[Data])]) extends Record {
  val elements = ListMap() ++ (es map {
    case (name, rv) => name -> ReadyValidTrace(rv.bits.cloneType)
  })
  def cloneType = new ReadyValidTraceRecord(es).asInstanceOf[this.type]
}

// Regenerates the "bits" field of a target ready-valid interface from a list of flattened
// elements that include the "bits_" prefix. This is stripped off.
class PayloadRecord(elms: Seq[(String, Data)]) extends Record {
  override val elements = ListMap((elms map { case (name, data) => name.stripPrefix("bits_") -> data.cloneType }):_*)
  override def cloneType: this.type = new PayloadRecord(elms).asInstanceOf[this.type]
}

class TargetBoxIO(chAnnos: Seq[FAMEChannelAnnotation],
                  leafTypeMap: Map[ReferenceTarget, firrtl.ir.Port]) extends Record {
  val clock = Input(Clock())
  val hostReset = Input(Bool())

  def regenTypesFromField(name: String, tpe: firrtl.ir.Type): Seq[(String, ChLeafType)] = tpe match {
    case firrtl.ir.BundleType(fields) => fields.flatMap(f => regenTypesFromField(prefixWith(name, f.name), f.tpe))
    case firrtl.ir.UIntType(width: firrtl.ir.IntWidth) => Seq(name -> UInt(width.width.toInt.W))
    case firrtl.ir.SIntType(width: firrtl.ir.IntWidth) => Seq(name -> SInt(width.width.toInt.W))
    case _ => throw new RuntimeException(s"Unexpected type in token payload: ${tpe}.")
  }

  def regenTypes(refTargets: Seq[ReferenceTarget]): Seq[(String, ChLeafType)] = {
    val port = leafTypeMap(refTargets.head.copy(component = Seq()))
    val fieldName = refTargets.head.component match {
      case firrtl.annotations.TargetToken.Field(fName) :: Nil => fName
      case firrtl.annotations.TargetToken.Field(fName) :: fields => fName
      case _ => throw new RuntimeException("Expected only a bits field in ReferenceTarget's component.")
    }

    val bitsField = port.tpe match {
      case a: firrtl.ir.BundleType => a.fields.filter(_.name == fieldName).head
      case _ => throw new RuntimeException("ReferenceTargets should point at the channel's bundle.")
    }

    regenTypesFromField("", bitsField.tpe)
  }

  def regenPayloadType(refTargets: Seq[ReferenceTarget]): Data = {
    require(!refTargets.isEmpty)
    // Reject all (String -> Data) pairs not included in the refTargets
    // Use this to remove target valid
    val targetLeafNames = refTargets.map(_.component.reverse.head.value).toSet
    val elements = regenTypes(refTargets).filter({ case (name, f)  => targetLeafNames(name) })
    elements match {
      case (name, field) :: Nil => field // If there's only a single field, just pass out the type
      case elms => new PayloadRecord(elms)
    }
  }

  def regenWireType(refTargets: Seq[ReferenceTarget]): ChLeafType = {
    require(refTargets.size == 1, "FIXME: Handle aggregated wires")
    regenTypes(refTargets).head._2
  }

  val payloadTypeMap: Map[FAMEChannelAnnotation, Data] = chAnnos.collect({
    // Target Decoupled Channels need to have their target-valid ReferenceTarget removed
    case ch @ FAMEChannelAnnotation(_,DecoupledForwardChannel(_,Some(vsrc),_,_),Some(srcs),_) =>
      ch -> regenPayloadType(srcs.filterNot(_ == vsrc))
    case ch @ FAMEChannelAnnotation(_,DecoupledForwardChannel(_,_,_,Some(vsink)),_,Some(sinks)) =>
      ch -> regenPayloadType(sinks.filterNot(_ == vsink))
  }).toMap

  val wireTypeMap: Map[FAMEChannelAnnotation, ChLeafType] = chAnnos.collect({
    case ch @ FAMEChannelAnnotation(_,fame.WireChannel,Some(srcs),_) => ch -> regenWireType(srcs)
    case ch @ FAMEChannelAnnotation(_,fame.WireChannel,_,Some(sinks)) => ch -> regenWireType(sinks)
  }).toMap

  val wireElements = ArrayBuffer[(String, ReadyValidIO[Data])]()
  // _1 => Source port, _2 => Sink Port.
  // (Some, None) -> Source channel
  // (None, Some) -> Sink channel
  // (Some, Some) -> Loop back channel -> two interconnected models
  type WirePortTuple = (Option[ReadyValidIO[Data]], Option[ReadyValidIO[Data]])

  val wirePortMap: Map[FAMEChannelAnnotation, WirePortTuple] = chAnnos.collect({
    case ch @ FAMEChannelAnnotation(_, fame.WireChannel,sources,sinks) => {
      val sinkP = sinks.map({ tRefs =>
        val name = tRefs.head.ref.stripSuffix("_bits")
        val port = Flipped(Decoupled(wireTypeMap(ch)))
        wireElements += name -> port
        port
      })
      val sourceP = sources.map({ tRefs =>
        val name = tRefs.head.ref.stripSuffix("_bits")
        val port = Decoupled(wireTypeMap(ch))
        wireElements += name -> port
        port
      })
      (ch -> (sourceP, sinkP))
    }
  }).toMap

  // Tuple of forward port and reverse (backpressure) port
  type TargetRVPortType = (ReadyValidIO[ValidIO[Data]], ReadyValidIO[Bool])
  // A tuple of Options of the above type. _1 => source port _2 => sink port
  // Same principle as the wire channel, now with a more complex port type
  type TargetRVPortTuple = (Option[TargetRVPortType], Option[TargetRVPortType])

  val rvElements = ArrayBuffer[(String, ReadyValidIO[Data])]()

  // Using a chAnno; look up it's associated port tuple
  val rvPortMap: Map[FAMEChannelAnnotation, TargetRVPortTuple] = chAnnos.collect({
    case ch @ FAMEChannelAnnotation(_, info@DecoupledForwardChannel(_,_,_,_), leafSources, leafSinks) =>
      val sourcePortPair = leafSources.map({ tRefs =>
        require(!tRefs.isEmpty, "FIXME: Are empty decoupleds OK?")
        val validTRef: ReferenceTarget = info.validSource.getOrElse(throw new RuntimeException(
          "Target RV port has leaves but no TRef to a validSource"))
        val readyTRef: ReferenceTarget = info.readySink.getOrElse(throw new RuntimeException(
           "Target RV port has leaves but no TRef to a readySink"))

        val fwdName = validTRef.ref
        val fwdPort = Decoupled(Valid(payloadTypeMap(ch)))
        val revName = readyTRef.ref
        val revPort = Flipped(Decoupled(Bool()))
        rvElements ++= Seq((fwdName -> fwdPort), (revName -> revPort))
        (fwdPort, revPort)
      })

      val sinkPortPair = leafSinks.map({ tRefs =>
        require(!tRefs.isEmpty, "FIXME: Are empty decoupleds OK?")
        val validTRef: ReferenceTarget = info.validSink.getOrElse(throw new RuntimeException(
          "Target RV port has payload sinks but no TRef to a validSink"))
        val readyTRef: ReferenceTarget = info.readySource.getOrElse(throw new RuntimeException(
          "Target RV port has payload sinks but no TRef to a readySource"))

        val fwdName = validTRef.ref
        val fwdPort = Flipped(Decoupled(Valid(payloadTypeMap(ch))))
        val revName = readyTRef.ref
        val revPort = Decoupled(Bool())
        rvElements ++= Seq((fwdName -> fwdPort), (revName -> revPort))
        (fwdPort, revPort)
      })
      ch -> (sourcePortPair, sinkPortPair)
  }).toMap

  override val elements = ListMap((wireElements ++ rvElements):_*) ++
    // Untokenized ports
    ListMap("clock" -> clock, "hostReset" -> hostReset)

  override def cloneType: this.type = new TargetBoxIO(chAnnos, leafTypeMap).asInstanceOf[this.type]
}

class TargetBox(chAnnos: Seq[FAMEChannelAnnotation],
               leafTypeMap: Map[ReferenceTarget, firrtl.ir.Port]) extends BlackBox {
  val io = IO(new TargetBoxIO(chAnnos, leafTypeMap))
}

class SimWrapperIO(val targetIo: Seq[Data],
                   val chAnnos: Seq[FAMEChannelAnnotation])(implicit val p: Parameters) extends Record {
  //import chisel3.core.ExplicitCompileOptions.NotStrict // FIXME

  // Generate (ChLeafType -> flatName: String) tuples that identify all of the token
  // channels on the target
  val channelizedPorts = targetIo.map({ port => port -> SimUtils.parsePorts(port, port.instanceName, false) })
  val portToChannelsMap = ListMap(channelizedPorts:_*)

  // Need a beter name for this
  val wireInputs:  Seq[ChTuple] = channelizedPorts flatMap { case (port, (is, _, _, _)) => is }
  val wireOutputs: Seq[ChTuple] = channelizedPorts flatMap { case (port, (_, os, _, _)) => os }

  // This gives a means to look up the the name of the channel that sinks or sources
  // a particular element using the original data field
  def generateChannelIO(channelDefns: Seq[ChTuple]) = channelDefns map { case (elm, name) =>
    if (directionOf(elm) == Direction.Input) {
      (name -> Flipped(Decoupled(elm.cloneType)))
    } else {
      (name -> Decoupled(elm.cloneType))
    }
  }

  val wireInputPorts = generateChannelIO(wireInputs)
  val wireOutputPorts = generateChannelIO(wireOutputs)
  // Look up the token port using the name of the channel
  val wirePortMap: ListMap[String, DecoupledIO[ChLeafType]] = ListMap((wireInputPorts ++ wireOutputPorts):_*)
  // Look up the channel name using the ChiselType associated with it
  val wireTypeMap: ListMap[ChLeafType, String] = ListMap((wireInputs ++ wireOutputs):_*)
  def wireName2port(name: String): DecoupledIO[ChLeafType] = wirePortMap(name)
  // Look up a wire port using the element from the target's port list
  def apply(chiselType: ChLeafType): DecoupledIO[ChLeafType] = wirePortMap(wireTypeMap(chiselType))

  // Ready-valid channels
  def generateRVChannelIO(channelDefns: Seq[RVChTuple]) = channelDefns.map({ case (rv, name) =>
    if (directionOf(rv.valid) == Direction.Input) {
      (name -> Flipped(SimReadyValid(rv.bits.cloneType)))
    } else {
      (name -> SimReadyValid(rv.bits.cloneType))
    }
  })

  val readyValidInputs:  Seq[RVChTuple] = channelizedPorts flatMap { case (port, (_, _, rvis, _)) => rvis }
  val readyValidOutputs: Seq[RVChTuple] = channelizedPorts flatMap { case (port, (_, _, _, rvos)) => rvos }

  val readyValidInputPorts : Seq[(String, SimReadyValidIO[Data])] = generateRVChannelIO(readyValidInputs)
  val readyValidOutputPorts: Seq[(String, SimReadyValidIO[Data])] = generateRVChannelIO(readyValidOutputs)
  val readyValidInMap: ListMap[ReadyValidIO[Data], SimReadyValidIO[Data]] = ListMap((readyValidInputs.zip(readyValidInputPorts)).map({
      case (defn, port) => defn._1 -> port._2 }):_*)
  val readyValidOutMap : ListMap[ReadyValidIO[Data], SimReadyValidIO[Data]] = ListMap((readyValidOutputs.zip(readyValidOutputPorts)).map({
      case (defn, port) => defn._1 -> port._2 }):_*)
  val readyValidMap: ListMap[ReadyValidIO[Data], SimReadyValidIO[Data]] = readyValidInMap ++ readyValidOutMap
  // Look up a channel port using the target's RV port
  def apply(rv: ReadyValidIO[Data]): SimReadyValidIO[Data] = readyValidMap(rv)
  val readyValidPortMap = ListMap((readyValidInputPorts ++ readyValidOutputPorts):_*)

  ///*** Endpoints ***/
  val endpointMap = p(EndpointKey)
  val endpoints = endpointMap.endpoints
  private def findEndpoint(name: String, data: Data) {
    endpointMap get data match {
      case Some(endpoint) =>
        endpoint add (name, data)
      case None => data match {
        case b: Record => b.elements foreach {
          case (n, e) => findEndpoint(s"${name}_${n}", e)
        }
        case v: Vec[_] => v.zipWithIndex foreach {
          case (e, i) => findEndpoint(s"${name}_${i}", e)
        }
        case _ =>
      }
    }
  }
  targetIo.foreach({ port => findEndpoint(port.instanceName, port)})

  /*** Wire Channels ***/
  val endpointWires = (endpoints flatMap (ep => (0 until ep.size) flatMap { i =>
    val (prefix, data) = ep(i)
    data.elements.toSeq flatMap {
      case (name, rv: ReadyValidIO[_]) => Nil
      case (name, wires) =>
        val (ins, outs, _, _) = SimUtils.parsePorts(wires)
        (ins ++ outs).unzip._1
    }
  })).toSet

  /*** Wire Channels ***/
  val endpointRVs = (endpoints flatMap (ep => (0 until ep.size) flatMap { i =>
      val (prefix, data) = ep(i)
      val (_, _, rvis, rvos) = SimUtils.parsePorts(data)
      (rvis ++ rvos).unzip._1
    }
  )).toSet

  // Inputs that are not target decoupled
  val pokedInputs = wireInputs filterNot (x => endpointWires(x._1))
  val peekedOutputs = wireOutputs filterNot (x => endpointWires(x._1))
  val pokedReadyValidInputs = readyValidInputs filterNot (x => endpointRVs(x._1))
  val peekedReadyValidOutputs = readyValidOutputs filterNot (x => endpointRVs(x._1))

<<<<<<< HEAD
  override val elements = wirePortMap ++
    ListMap((readyValidInputPorts ++ readyValidOutputPorts):_*)

  override def cloneType: this.type =
    new SimWrapperIO(targetIo, chAnnos).asInstanceOf[this.type]
=======
class TargetBoxIO(targetIo: Seq[(String, Data)]) extends Record {
  // ChiselTypeOf is more strict; rely on chiselCloneType behavior defaulting
  // to output for pass-added target-IO for now
  val elements = ListMap((targetIo map { case (name, field) => name -> field.chiselCloneType}):_*)
  def resets = elements collect { case (_, r: Reset) => r }
  def clocks = elements collect { case (_, c: Clock) => c }
  def cloneType = new TargetBoxIO(targetIo).asInstanceOf[this.type]
}

// this gets replaced with the real target
class TargetBox(targetIo: Seq[(String, Data)]) extends BlackBox {
  val io = IO(new TargetBoxIO(targetIo))
>>>>>>> 3c2ecf6b
}

class SimBox(simIo: SimWrapperIO) (implicit val p: Parameters) extends BlackBox with HasSimWrapperParams {
  val io = IO(new Bundle {
    val channelPorts = simIo.cloneType
    val reset = Input(Bool())
    val hostReset = Input(Bool())
    val clock = Input(Clock())
  })
}

<<<<<<< HEAD
class SimWrapper(targetIo: Seq[Data],
                 chAnnos: Seq[FAMEChannelAnnotation],
                 leafTypeMap: Map[ReferenceTarget, firrtl.ir.Port])(implicit val p: Parameters) extends MultiIOModule with HasSimWrapperParams {
  val channelPorts = IO(new SimWrapperIO(targetIo, chAnnos))
  val hostReset = IO(Input(Bool()))
  val target = Module(new TargetBox(chAnnos, leafTypeMap))
  target.io.hostReset := reset.toBool && hostReset
  target.io.clock := clock
  import chisel3.core.ExplicitCompileOptions.NotStrict // FIXME
=======
class SimWrapper(targetIo: Seq[(String, Data)], generatedTargetIo: Seq[(String, Data)])
                (implicit val p: Parameters) extends Module with HasSimWrapperParams {
  val target = Module(new TargetBox(targetIo ++ generatedTargetIo))
  val io = IO(new SimWrapperIO(target.io))
  val fire = Wire(Bool())
>>>>>>> 3c2ecf6b

  def getWireChannelType(chAnno: FAMEChannelAnnotation): ChLeafType = {
    target.io.wireTypeMap(chAnno)
  }

  def genWireChannel(chAnno: FAMEChannelAnnotation): WireChannel[ChLeafType] = {
    require(chAnno.sources == None || chAnno.sources.get.size == 1, "Can't aggregate wire-type channels yet")
    require(chAnno.sinks   == None || chAnno.sinks  .get.size == 1, "Can't aggregate wire-type channels yet")

    val channel = Module(new WireChannel(getWireChannelType(chAnno)))
    channel suggestName s"WireChannel_${chAnno.name}"

    val (srcPort, sinkPort) = target.io.wirePortMap(chAnno)
    srcPort match {
      case Some(srcP) => channel.io.in <> srcP
      case None => channel.io.in <> channelPorts.elements(chAnno.name)
    }

    sinkPort match {
      case Some(sinkP) => sinkP <> channel.io.out
      case None => channelPorts.elements(chAnno.name) <> channel.io.out
    }

    channel.io.trace.ready := DontCare
    channel.io.traceLen := DontCare
    channel
  }

  def bindOutputRVChannel[T <: Data](enq: SimReadyValidIO[T], chAnno: FAMEChannelAnnotation) {
    val (fwdPort, revPort) = target.io.rvPortMap(chAnno)._1.get // Get the source-port pair
    enq.fwd.hValid   := fwdPort.valid
    enq.target.valid := fwdPort.bits.valid
    enq.target.bits  := fwdPort.bits.bits  // Yeah, i know
    fwdPort.ready := enq.fwd.hReady

    // Connect up the target-ready token channel
    revPort.valid := enq.rev.hValid
    revPort.bits  := enq.target.ready
    enq.rev.hReady := revPort.ready
  }

  def bindInputRVChannel[T <: Data](deq: SimReadyValidIO[T], chAnno: FAMEChannelAnnotation) {
    val (fwdPort, revPort) = target.io.rvPortMap(chAnno)._2.get // Get the sink-port pair
    deq.fwd.hReady := fwdPort.ready
    fwdPort.valid      := deq.fwd.hValid
    fwdPort.bits.valid := deq.target.valid
    fwdPort.bits.bits  := deq.target.bits

    // Connect up the target-ready token channel
    deq.rev.hValid   := revPort.valid
    deq.target.ready := revPort.bits
    revPort.ready := deq.rev.hReady
  }

  def getReadyValidChannelType(chAnno: FAMEChannelAnnotation): Data = {
    target.io.payloadTypeMap(chAnno)
  }

  def genReadyValidChannel(chAnno: FAMEChannelAnnotation): ReadyValidChannel[Data] = {
    val strippedName = chAnno.name.stripSuffix("_fwd")
      // Determine which endpoint this channel belongs to by looking it up with the valid
      //val endpointClockRatio = io.endpoints.find(_(rvInterface.valid)) match {
      //  case Some(endpoint) => endpoint.clockRatio
      //  case None => UnityClockRatio
      //}
      val endpointClockRatio = UnityClockRatio // TODO: FIXME
      // A channel is considered "flipped" if it's sunk by the tranformed RTL (sourced by an endpoint)
      val channel = Module(new ReadyValidChannel(getReadyValidChannelType(chAnno).cloneType))

      channel.suggestName(s"ReadyValidChannel_$strippedName")

      chAnno.sources match {
        case Some(_) => bindOutputRVChannel(channel.io.enq, chAnno)
        case None => channel.io.enq <> channelPorts.readyValidPortMap(strippedName)
      }

      chAnno.sinks match {
        case Some(_) => bindInputRVChannel(channel.io.deq, chAnno)
        case None => channelPorts.readyValidPortMap(strippedName) <> channel.io.deq
      }

      channel.io.trace := DontCare
      channel.io.traceLen := DontCare
      channel.io.targetReset.bits := false.B
      channel.io.targetReset.valid := true.B
      channel
<<<<<<< HEAD
  }

  // Iterate through the channel annotations to generate channels
  chAnnos.foreach({ _ match {
    case ch @ FAMEChannelAnnotation(_,firrtl.transforms.fame.WireChannel,_,_) => genWireChannel(ch)
    case ch @ FAMEChannelAnnotation(_,firrtl.transforms.fame.DecoupledForwardChannel(_,_,_,_),_,_) => genReadyValidChannel(ch)
    case _ => Nil // Drop DecoupledReverseChannel annotations
  }})
=======
    }

  // Control
  // Firing condtion:
  // 1) all input values are valid
  // 2) all output FIFOs are not full
  fire := (wireInChannels foldLeft true.B)(_ && _.io.out.valid) &&
          (wireOutChannels foldLeft true.B)(_ && _.io.in.ready) &&
          (readyValidInChannels foldLeft true.B)(_ && _.io.deq.host.hValid) &&
          (readyValidOutChannels foldLeft true.B)(_ && _.io.enq.host.hReady)

  // Inputs are consumed when firing conditions are met
  wireInChannels foreach (_.io.out.ready := fire)
  readyValidInChannels foreach (_.io.deq.host.hReady := fire)

  // Outputs should be ready when firing conditions are met, inject an intial
  // token into each output queue after reset is asserted
  val resetNext = RegNext(reset.toBool)
  wireOutChannels foreach (_.io.in.valid := fire || resetNext)
  readyValidOutChannels foreach (_.io.enq.host.hValid := fire || resetNext)

  // Trace size is runtime configurable
  wireInChannels foreach (_.io.traceLen := io.traceLen)
  wireOutChannels foreach (_.io.traceLen := io.traceLen)
  readyValidInChannels foreach (_.io.traceLen := io.traceLen)
  readyValidOutChannels foreach (_.io.traceLen := io.traceLen)

  io.daisy := DontCare // init daisy output

  // Cycles for debug
  val cycles = Reg(UInt(64.W))
  when (fire) {
    // cycles := Mux(target.io.reset, 0.U, cycles + 1.U)
    when(false.B) { printf("%d", cycles) }
  }
>>>>>>> 3c2ecf6b
}<|MERGE_RESOLUTION|>--- conflicted
+++ resolved
@@ -244,13 +244,13 @@
   val io = IO(new TargetBoxIO(chAnnos, leafTypeMap))
 }
 
-class SimWrapperIO(val targetIo: Seq[Data],
+class SimWrapperIO(val targetIo: Seq[(String, Data)],
                    val chAnnos: Seq[FAMEChannelAnnotation])(implicit val p: Parameters) extends Record {
   //import chisel3.core.ExplicitCompileOptions.NotStrict // FIXME
 
   // Generate (ChLeafType -> flatName: String) tuples that identify all of the token
   // channels on the target
-  val channelizedPorts = targetIo.map({ port => port -> SimUtils.parsePorts(port, port.instanceName, false) })
+  val channelizedPorts = targetIo.map({ case (name, port) => port -> SimUtils.parsePorts(port, name, false) })
   val portToChannelsMap = ListMap(channelizedPorts:_*)
 
   // Need a beter name for this
@@ -318,7 +318,7 @@
       }
     }
   }
-  targetIo.foreach({ port => findEndpoint(port.instanceName, port)})
+  targetIo.foreach({ case (name, port) => findEndpoint(name, port)})
 
   /*** Wire Channels ***/
   val endpointWires = (endpoints flatMap (ep => (0 until ep.size) flatMap { i =>
@@ -345,26 +345,11 @@
   val pokedReadyValidInputs = readyValidInputs filterNot (x => endpointRVs(x._1))
   val peekedReadyValidOutputs = readyValidOutputs filterNot (x => endpointRVs(x._1))
 
-<<<<<<< HEAD
   override val elements = wirePortMap ++
     ListMap((readyValidInputPorts ++ readyValidOutputPorts):_*)
 
   override def cloneType: this.type =
     new SimWrapperIO(targetIo, chAnnos).asInstanceOf[this.type]
-=======
-class TargetBoxIO(targetIo: Seq[(String, Data)]) extends Record {
-  // ChiselTypeOf is more strict; rely on chiselCloneType behavior defaulting
-  // to output for pass-added target-IO for now
-  val elements = ListMap((targetIo map { case (name, field) => name -> field.chiselCloneType}):_*)
-  def resets = elements collect { case (_, r: Reset) => r }
-  def clocks = elements collect { case (_, c: Clock) => c }
-  def cloneType = new TargetBoxIO(targetIo).asInstanceOf[this.type]
-}
-
-// this gets replaced with the real target
-class TargetBox(targetIo: Seq[(String, Data)]) extends BlackBox {
-  val io = IO(new TargetBoxIO(targetIo))
->>>>>>> 3c2ecf6b
 }
 
 class SimBox(simIo: SimWrapperIO) (implicit val p: Parameters) extends BlackBox with HasSimWrapperParams {
@@ -376,23 +361,36 @@
   })
 }
 
-<<<<<<< HEAD
-class SimWrapper(targetIo: Seq[Data],
+class SimWrapper(targetIo: Seq[(String, Data)],
+                 generatedTargetIo: Seq[(String, Data)],
                  chAnnos: Seq[FAMEChannelAnnotation],
                  leafTypeMap: Map[ReferenceTarget, firrtl.ir.Port])(implicit val p: Parameters) extends MultiIOModule with HasSimWrapperParams {
-  val channelPorts = IO(new SimWrapperIO(targetIo, chAnnos))
+
+
+  // HACK: We need actual hardware for SimUtils.parsePorts to work -> so create
+  // a dummy module with the added ports bound as its IO
+  // This can be cleaned up when we rework endpoint
+  val boundGeneratedTargetIO: Seq[(String, Data)] =  {
+    class DummyIO(val generatedTargetIo: Seq[(String, Data)]) extends Record {
+      val elements = ListMap((generatedTargetIo.map({ case(name, elm) => name -> elm.cloneType })):_*)
+      override def cloneType: this.type = new DummyIO(generatedTargetIo).asInstanceOf[this.type]
+    }
+
+    class Dummy extends Module {
+      val io = IO(new DummyIO(generatedTargetIo))
+      io <> DontCare
+    }
+    val dummy = Module(new Dummy)
+    dummy.io <> DontCare
+    dummy.io.elements.toSeq
+  }
+
+  val channelPorts = IO(new SimWrapperIO(targetIo ++ boundGeneratedTargetIO, chAnnos))
   val hostReset = IO(Input(Bool()))
   val target = Module(new TargetBox(chAnnos, leafTypeMap))
   target.io.hostReset := reset.toBool && hostReset
   target.io.clock := clock
   import chisel3.core.ExplicitCompileOptions.NotStrict // FIXME
-=======
-class SimWrapper(targetIo: Seq[(String, Data)], generatedTargetIo: Seq[(String, Data)])
-                (implicit val p: Parameters) extends Module with HasSimWrapperParams {
-  val target = Module(new TargetBox(targetIo ++ generatedTargetIo))
-  val io = IO(new SimWrapperIO(target.io))
-  val fire = Wire(Bool())
->>>>>>> 3c2ecf6b
 
   def getWireChannelType(chAnno: FAMEChannelAnnotation): ChLeafType = {
     target.io.wireTypeMap(chAnno)
@@ -479,7 +477,6 @@
       channel.io.targetReset.bits := false.B
       channel.io.targetReset.valid := true.B
       channel
-<<<<<<< HEAD
   }
 
   // Iterate through the channel annotations to generate channels
@@ -488,41 +485,4 @@
     case ch @ FAMEChannelAnnotation(_,firrtl.transforms.fame.DecoupledForwardChannel(_,_,_,_),_,_) => genReadyValidChannel(ch)
     case _ => Nil // Drop DecoupledReverseChannel annotations
   }})
-=======
-    }
-
-  // Control
-  // Firing condtion:
-  // 1) all input values are valid
-  // 2) all output FIFOs are not full
-  fire := (wireInChannels foldLeft true.B)(_ && _.io.out.valid) &&
-          (wireOutChannels foldLeft true.B)(_ && _.io.in.ready) &&
-          (readyValidInChannels foldLeft true.B)(_ && _.io.deq.host.hValid) &&
-          (readyValidOutChannels foldLeft true.B)(_ && _.io.enq.host.hReady)
-
-  // Inputs are consumed when firing conditions are met
-  wireInChannels foreach (_.io.out.ready := fire)
-  readyValidInChannels foreach (_.io.deq.host.hReady := fire)
-
-  // Outputs should be ready when firing conditions are met, inject an intial
-  // token into each output queue after reset is asserted
-  val resetNext = RegNext(reset.toBool)
-  wireOutChannels foreach (_.io.in.valid := fire || resetNext)
-  readyValidOutChannels foreach (_.io.enq.host.hValid := fire || resetNext)
-
-  // Trace size is runtime configurable
-  wireInChannels foreach (_.io.traceLen := io.traceLen)
-  wireOutChannels foreach (_.io.traceLen := io.traceLen)
-  readyValidInChannels foreach (_.io.traceLen := io.traceLen)
-  readyValidOutChannels foreach (_.io.traceLen := io.traceLen)
-
-  io.daisy := DontCare // init daisy output
-
-  // Cycles for debug
-  val cycles = Reg(UInt(64.W))
-  when (fire) {
-    // cycles := Mux(target.io.reset, 0.U, cycles + 1.U)
-    when(false.B) { printf("%d", cycles) }
-  }
->>>>>>> 3c2ecf6b
 }
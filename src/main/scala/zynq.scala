package strober

import midas_widgets._
import dram_midas._
import Chisel._
import junctions._
import cde.{Parameters, Field}

case object SlaveNastiKey  extends Field[NastiParameters]

object ZynqCtrlSignals extends Enumeration {
  val HOST_RESET, SIM_RESET, STEP, DONE, TRACELEN, LATENCY = Value 
}

object ZynqShim {
  def apply[T <: Module](c: =>T)(implicit p: Parameters) = new ZynqShim(new SimWrapper(c))
}

case class ZynqMasterHandlerArgs(
  sim: SimWrapperIO, inNum: Int, outNum: Int, arNum: Int, awNum: Int, rNum: Int, wNum: Int)

class ZynqMasterHandlerIO(args: ZynqMasterHandlerArgs, channelType: => DecoupledIO[UInt])(implicit p:Parameters) extends WidgetIO()(p){

  val ins   = Vec(args.inNum, channelType)
  val outs  = Vec(args.outNum, channelType).flip
  val inT   = Vec(args.sim.inT.size, channelType).flip
  val outT  = Vec(args.sim.outT.size, channelType).flip
  val daisy = args.sim.daisy.cloneType.flip
  val mem   = new Bundle {
    val ar = Vec(args.arNum, channelType)
    val aw = Vec(args.awNum, channelType)
    val r  = Vec(args.rNum,  channelType).flip
    val w  = Vec(args.wNum,  channelType)
  } 
  val ctrlIns  = Vec(ZynqCtrlSignals.values.size, channelType)
  val ctrlOuts = Vec(ZynqCtrlSignals.values.size, channelType).flip
}

class ZynqMasterHandler(args: ZynqMasterHandlerArgs)(implicit p: Parameters) extends Widget()(p) {
  def ChannelType = Decoupled(UInt(width=nastiXDataBits))
<<<<<<< HEAD
  val io = new ZynqMasterHandlerIO(args, ChannelType)
=======
  val io = IO(new Bundle {
    val nasti = Flipped(new NastiIO)
    val ins   = Vec(args.inNum, ChannelType)
    val outs  = Flipped(Vec(args.outNum, ChannelType))
    val inT   = Flipped(Vec(args.sim.inT.size, ChannelType))
    val outT  = Flipped(Vec(args.sim.outT.size, ChannelType))
    val daisy = Flipped(args.sim.daisy.cloneType)
    val mem   = new Bundle {
      val ar = Vec(args.arNum, ChannelType)
      val aw = Vec(args.awNum, ChannelType)
      val r  = Flipped(Vec(args.rNum,  ChannelType))
      val w  = Vec(args.wNum,  ChannelType)
    } 
    val ctrlIns  = Vec(ZynqCtrlSignals.values.size, ChannelType)
    val ctrlOuts = Flipped(Vec(ZynqCtrlSignals.values.size, ChannelType))
  })
>>>>>>> 23edf678

  val addrOffsetBits = log2Up(nastiXDataBits/8)
  val addrSizeBits   = 12
  override val customSize = Some(BigInt((1 << (addrSizeBits + addrOffsetBits))))

  require(p(ChannelWidth) == nastiXDataBits, "Channel width and Nasti data width should be the same")

  /*** INPUTS ***/
  val awid_r  = Reg(UInt(width=nastiWIdBits))
  val waddr_r = Reg(UInt(width=addrSizeBits))
  val st_wr_idle :: st_aw_done :: st_wr_write :: st_wr_ack :: Nil = Enum(UInt(), 4)
  val st_wr = RegInit(st_wr_idle)
  val do_write = st_wr === st_wr_write
  val restarts = Wire(Vec(io.daisy.sram.size, ChannelType))
  val inputSeq = (io.ctrlIns ++ io.ins ++ restarts ++ io.mem.ar ++ io.mem.aw ++ io.mem.w).toSeq
  val inputs = Wire(Vec(inputSeq.size, ChannelType))
  (inputSeq zip inputs) foreach {case (x, y) => x <> y}
  inputs.zipWithIndex foreach {case (in, i) =>
    in.bits  := io.ctrl.w.bits.data
    in.valid := waddr_r === UInt(i) && do_write
  }

  // Write FSM
  switch(st_wr) {
    is(st_wr_idle) {
      when(io.ctrl.aw.valid) {
        st_wr   := st_aw_done
        awid_r  := io.ctrl.aw.bits.id
        waddr_r := io.ctrl.aw.bits.addr >> UInt(addrOffsetBits)
      }
    }
    is(st_aw_done) {
      when(io.ctrl.w.valid) {
        st_wr := st_wr_write
      }
    }
    is(st_wr_write) {
      when(inputs(waddr_r).ready) {
        st_wr := st_wr_ack
      } 
    }
    is(st_wr_ack) {
      when(io.ctrl.b.ready) {
        st_wr := st_wr_idle
      }
    }
  }
  //TODO: this is gross; use the library instead
  io.ctrl.aw.ready := st_wr === st_wr_idle
  io.ctrl.w.ready  := do_write
  io.ctrl.b.valid  := st_wr === st_wr_ack
  io.ctrl.b.bits   := NastiWriteResponseChannel(awid_r)

  /*** OUTPUTS ***/
  val arid_r  = Reg(UInt(width=nastiWIdBits))
  val raddr_r = Reg(UInt(width=addrSizeBits))
  val st_rd_idle :: st_rd_read :: Nil = Enum(UInt(), 2)
  val st_rd = RegInit(st_rd_idle)
  val do_read = st_rd === st_rd_read
  val daisyOuts = ChainType.values flatMap (io.daisy(_).toSeq) map (_.out)
  val outputSeq = (io.ctrlOuts ++ io.outs ++ io.inT ++ io.outT ++ daisyOuts ++ io.mem.r).toSeq
  val outputs = Wire(Vec(outputSeq.size, ChannelType))
  outputs zip outputSeq foreach {case (x, y) => x <> y}
  outputs.zipWithIndex foreach {case (out, i) => out.ready := raddr_r === UInt(i) && do_read}

  // Read FSM
  switch(st_rd) {
    is(st_rd_idle) {
      when(io.ctrl.ar.valid) {
        st_rd   := st_rd_read
        arid_r  := io.ctrl.ar.bits.id
        raddr_r := io.ctrl.ar.bits.addr >> UInt(addrOffsetBits)
      }
    }
    is(st_rd_read) {
      when(io.ctrl.r.ready) {
        st_rd   := st_rd_idle
      }
    }
  }
  io.ctrl.ar.ready := st_rd === st_rd_idle
  io.ctrl.r.bits := NastiReadDataChannel(
    id = arid_r,
    data = outputs(raddr_r).bits,
    last = outputs(raddr_r).valid && do_read)
  io.ctrl.r.valid := io.ctrl.r.bits.last

  // TODO:
  io.daisy.regs foreach (_.in.bits := UInt(0))
  io.daisy.regs foreach (_.in.valid := Bool(false))
  io.daisy.trace foreach (_.in.bits := UInt(0))
  io.daisy.trace foreach (_.in.valid := Bool(false))
  io.daisy.cntr foreach (_.in.bits := UInt(0))
  io.daisy.cntr foreach (_.in.valid := Bool(false))
  io.daisy.sram.zipWithIndex foreach {case (sram, i) =>
    sram.in.bits := UInt(0)
    sram.in.valid := Bool(false)
    sram.restart := restarts(i).valid
    restarts(i).ready := Bool(true)
  }
}

class ZynqShimIO(implicit p: Parameters) extends ParameterizedBundle()(p) {
<<<<<<< HEAD
  val master = (new WidgetMMIO).flip
  val slave  =  new NastiIO()(p alter Map(NastiKey -> p(SlaveNastiKey)))
}

class ZynqShim[+T <: SimNetwork](c: =>T)(implicit p: Parameters) extends Module 
    with HasWidgets{
  val io = new ZynqShimIO
=======
  val master = Flipped(new NastiIO()(p alter Map(NastiKey -> p(MasterNastiKey))))
  val slave  =         new NastiIO()(p alter Map(NastiKey -> p(SlaveNastiKey)))
}

class ZynqShim[+T <: SimNetwork](c: =>T)(implicit p: Parameters) extends Module {
  val io = IO(new ZynqShimIO)
>>>>>>> 23edf678
  // Simulation Target
  val sim: T = Module(c)
  val simReset = Wire(Bool())
  val hostReset = Wire(Bool())
  val ins = sim.io.inMap.toList.tail filterNot (x => SimMemIO(x._1)) flatMap sim.io.getIns // exclude reset
  val outs = sim.io.outMap.toList filterNot (x => SimMemIO(x._1)) flatMap sim.io.getOuts
  val inBufs = ins.zipWithIndex map { case (in, i) =>
    val q = Module(new Queue(in.bits, 2, flow=true))
    in.bits := q.io.deq.bits
    q.reset := reset || hostReset
    q suggestName s"in_buf_${i}" ; q }
  val outBufs = outs.zipWithIndex map { case (out, i) =>
    val q = Module(new Queue(out.bits, 2, flow=true))
    q.io.enq.bits := out.bits
    q.reset := reset || hostReset
    q suggestName s"out_buf_${i}" ; q }

  // Pass Tokens
  val tickCounter = RegInit(UInt(0))
  val tockCounter = RegInit(UInt(0))
  val tick = (inBufs foldLeft tickCounter.orR)(_ && _.io.deq.valid) &&
             (sim.io.ins foldLeft Bool(true))(_ && _.ready)
  val tock = ((outBufs foldLeft tockCounter.orR)(_ && _.io.enq.ready)) &&
             (sim.io.outs foldLeft Bool(true))(_ && _.valid)
  val idle = !tickCounter.orR && !tockCounter.orR
  sim.reset := reset || hostReset
  sim.io.ins(0).bits  := simReset
  sim.io.ins(0).valid := tick || simReset
  when(tick) { tickCounter := tickCounter - UInt(1) }
  when(tock) { tockCounter := tockCounter - UInt(1) }
  when(simReset) { tickCounter := UInt(0) }
  when(simReset) { tockCounter := UInt(1) }
  ins foreach (_.valid := tick || simReset)
  outs foreach (_.ready := tock)
  inBufs foreach (_.io.deq.ready := tick && tickCounter === UInt(1))
  outBufs foreach (_.io.enq.valid := tock && tockCounter === UInt(1))

  // Host Memory Channels
  val arb = Module(new NastiArbiter(SimMemIO.size+1)(p alter Map(NastiKey -> p(SlaveNastiKey))))
  val mem = arb.io.master(SimMemIO.size)
  private def genChannels(data: Data, prefix: String) = {
    val (ins, outs) = SimUtils.parsePorts(data)
    (ins ++ outs) map {case (w, n) => w -> s"${prefix}_${n}"} flatMap (
      SimUtils.genChannels(_)(p, false))
  }
  val ar = genChannels(mem.ar.bits.addr, "ar")
  val aw = genChannels(mem.aw.bits.addr, "aw")
  val w  = genChannels(mem.w.bits.data,  "w")
  val r  = genChannels(mem.r.bits.data,  "r")

  io.slave <> arb.io.slave

  // Instantiate Master Handler
  import ZynqCtrlSignals._

  val CTRL_NUM = ZynqCtrlSignals.values.size
  val master = addWidget(new ZynqMasterHandler(new ZynqMasterHandlerArgs(
    sim.io, ins.size, outs.size, ar.size, aw.size, r.size, w.size))(
    p alter Map(NastiKey -> p(CtrlNastiKey))), "ZynqMasterHandler")

  master.io.ctrl <> io.master

  hostReset := master.io.ctrlIns(HOST_RESET.id).valid
  master.io.ctrlIns(HOST_RESET.id).ready := Bool(true)
  master.io.ctrlOuts(HOST_RESET.id).valid := Bool(false)

  simReset := master.io.ctrlIns(SIM_RESET.id).valid
  master.io.ctrlIns(SIM_RESET.id).ready := Bool(true)
  master.io.ctrlOuts(SIM_RESET.id).valid := Bool(false)

  when(master.io.ctrlIns(STEP.id).fire()) { 
    tickCounter := master.io.ctrlIns(STEP.id).bits 
    tockCounter := master.io.ctrlIns(STEP.id).bits 
  }
  master.io.ctrlIns(STEP.id).ready := idle
  master.io.ctrlOuts(STEP.id).valid := Bool(false)

  master.io.ctrlOuts(DONE.id).bits := idle
  master.io.ctrlOuts(DONE.id).valid := Bool(true)
  master.io.ctrlIns(DONE.id).ready := Bool(false)

  val tracelen_reg = RegInit(UInt(0, master.nastiXDataBits))
  sim.io.traceLen := tracelen_reg
  when(master.io.ctrlIns(TRACELEN.id).fire()) {
    tracelen_reg := master.io.ctrlIns(TRACELEN.id).bits 
  }
  master.io.ctrlIns(TRACELEN.id).ready := idle
  master.io.ctrlOuts(TRACELEN.id).valid := Bool(false)

  val latency_reg = RegInit(UInt(0, master.nastiXDataBits))
  when(master.io.ctrlIns(LATENCY.id).fire()) {
    latency_reg := master.io.ctrlIns(LATENCY.id).bits
  }
  master.io.ctrlIns(LATENCY.id).ready := idle
  master.io.ctrlOuts(LATENCY.id).valid := Bool(false)

  // Target Connection
  implicit val channelWidth = sim.channelWidth
  val IN_ADDRS = SimUtils.genIoMap(sim.io.inputs.tail filterNot (x => SimMemIO(x._1)), CTRL_NUM)
  val OUT_ADDRS = SimUtils.genIoMap(sim.io.outputs filterNot (x => SimMemIO(x._1)), CTRL_NUM)
  (inBufs zip master.io.ins) foreach {case (buf, in) => buf.io.enq <> in}
  (master.io.outs zip outBufs) foreach {case (out, buf) => out <> buf.io.deq}

  val IN_TR_ADDRS = SimUtils.genIoMap(sim.io.inputs, CTRL_NUM + master.io.outs.size)
  val OUT_TR_ADDRS = SimUtils.genIoMap(sim.io.outputs, CTRL_NUM + master.io.outs.size + master.io.inT.size)
  master.io.inT <> sim.io.inT
  master.io.outT <> sim.io.outT

  val SRAM_RESTART_ADDR = CTRL_NUM + master.io.ins.size 
  val DAISY_ADDRS = {
    val offset = CTRL_NUM + master.io.outs.size + master.io.inT.size + master.io.outT.size
    ((ChainType.values foldLeft (Map[ChainType.Value, Int](), offset)){
      case ((map, offset), chainType) => 
        (map + (chainType -> offset), offset + master.io.daisy(chainType).size)
    })._1
  }
  master.io.daisy <> sim.io.daisy
  
  // Memory Connection
  val AR_ADDR = CTRL_NUM + master.io.ins.size + master.restarts.size
  val AW_ADDR = AR_ADDR + master.io.mem.ar.size
  val W_ADDR  = AW_ADDR + master.io.mem.aw.size
  val R_ADDR  = CTRL_NUM + master.io.outs.size +
    master.io.inT.size + master.io.outT.size + master.daisyOuts.size
  (aw zip master.io.mem.aw) foreach {case (buf, io) => buf.io.in <> io}
  (ar zip master.io.mem.ar) foreach {case (buf, io) => buf.io.in <> io}
  (w zip master.io.mem.w) foreach {case (buf, io) => buf.io.in <> io}
  (master.io.mem.r zip r) foreach {case (io, buf) => io <> buf.io.out}

  mem.aw.bits := NastiWriteAddressChannel(UInt(SimMemIO.size), 
    Vec(aw map (_.io.out.bits)).toBits, UInt(log2Up(mem.w.bits.nastiXDataBits/8)))(
    p alter Map(NastiKey -> p(SlaveNastiKey)))
  mem.ar.bits := NastiReadAddressChannel(UInt(SimMemIO.size), 
    Vec(ar map (_.io.out.bits)).toBits, UInt(log2Up(mem.r.bits.nastiXDataBits/8)))(
    p alter Map(NastiKey -> p(SlaveNastiKey)))
  mem.w.bits := NastiWriteDataChannel(Vec(w map (_.io.out.bits)).toBits)(
    p alter Map(NastiKey -> p(SlaveNastiKey)))
  r.zipWithIndex foreach {case (buf, i) =>
    buf.io.in.bits := mem.r.bits.data >> UInt(i*sim.channelWidth)
  }
  mem.aw.valid := (aw foldLeft Bool(true))(_ && _.io.out.valid)
  mem.ar.valid := (ar foldLeft Bool(true))(_ && _.io.out.valid)
  mem.w.valid  := (w  foldLeft Bool(true))(_ && _.io.out.valid)
  mem.r.ready  := (r  foldLeft Bool(true))(_ && _.io.in.ready)
  mem.b.ready  := Bool(true)
  aw foreach (_.io.out.ready := mem.aw.fire())
  ar foreach (_.io.out.ready := mem.ar.fire())
  w  foreach (_.io.out.ready := mem.w.fire())
  r  foreach (_.io.in.valid  := mem.r.fire())
 
  private def targetConnect[T <: Data](arg: (T, T)): Unit = arg match {
    case (target: Bundle, wires: Bundle) => 
      (target.elements.unzip._2 zip wires.elements.unzip._2) foreach targetConnect
    case (target: Vec[_], wires: Vec[_]) => 
      (target.toSeq zip wires.toSeq) foreach targetConnect
    case (target: Bits, wire: Bits) if wire.dir == OUTPUT =>
       target := Cat(sim.io.getOuts(wire).map(_.bits))
    case (target: Bits, wire: Bits) if wire.dir == INPUT => 
      sim.io.getIns(wire).zipWithIndex foreach {case (in, i) => 
        in.bits := target >> UInt(i * sim.io.channelWidth) 
      }
    case _ =>
  }

  private def hostConnect[T <: Data](port: HostPortIO[T], wires: T): Unit = {
    val (ins, outs) = SimUtils.parsePorts(wires)
    val inWires = ins map (_._1)
    val outWires = outs map(_._1)
    def andReduceChunks(b: Bits): Bool = {
      b.dir match {
        case OUTPUT =>
          val chunks = sim.io.getOuts(b)
          chunks.foldLeft(Bool(true))(_ && _.valid)
        case INPUT =>
          val chunks = sim.io.getIns(b)
          chunks.foldLeft(Bool(true))(_ && _.ready)
        case _ => throw new RuntimeException("Wire must have a direction")
      }
    }
    // First reduce the chunks for each field; and then the fields themselves
    port.toHost.hValid := outWires map (andReduceChunks(_)) reduce(_ && _)
    port.fromHost.hReady := inWires map (andReduceChunks(_)) reduce(_ && _)
    // Pass the hReady back to the chunks of all target driven fields
    outWires foreach {(outWire: Bits) => {
      val chunks = sim.io.getOuts(outWire)
      chunks foreach (_.ready := port.toHost.hReady)
    }}
    // Pass the hValid back to the chunks for all target sunk fields
    inWires foreach {(inWire: Bits) => {
      val chunks = sim.io.getIns(inWire)
      chunks foreach (_.valid := port.fromHost.hValid)
    }}
  }

  private def channels2Port[T <: Data](port: HostPortIO[T], wires: T): Unit = {
    hostConnect(port, wires)
    targetConnect(port.hBits -> wires)
  }

  (0 until SimMemIO.size) foreach { i =>
    val model = addWidget(
      p(MemModelKey) match {
        case Some(cfg: BaseConfig) => new MidasMemModel(cfg)(p alter Map(NastiKey -> p(SlaveNastiKey)))
        case None => new SimpleLatencyPipe()(p alter Map(NastiKey -> p(SlaveNastiKey)))},
      s"MemModel_$i")

    arb.io.master(i) <> model.io.host_mem
    model.reset := reset || hostReset

    //Queue HACK: fake two output tokens by connected fromHost.hValid = simReset
    val wires = SimMemIO(i)
    val simResetReg = RegNext(simReset)
    val fakeTNasti = Wire(model.io.tNasti.cloneType)
    model.io.tNasti <> fakeTNasti
    fakeTNasti.fromHost.hValid := model.io.tNasti.fromHost.hValid || simReset || simResetReg
    channels2Port(fakeTNasti, wires)
  }
  genCtrlIO(io.master)
  StroberCompiler annotate this
}<|MERGE_RESOLUTION|>--- conflicted
+++ resolved
@@ -38,26 +38,7 @@
 
 class ZynqMasterHandler(args: ZynqMasterHandlerArgs)(implicit p: Parameters) extends Widget()(p) {
   def ChannelType = Decoupled(UInt(width=nastiXDataBits))
-<<<<<<< HEAD
-  val io = new ZynqMasterHandlerIO(args, ChannelType)
-=======
-  val io = IO(new Bundle {
-    val nasti = Flipped(new NastiIO)
-    val ins   = Vec(args.inNum, ChannelType)
-    val outs  = Flipped(Vec(args.outNum, ChannelType))
-    val inT   = Flipped(Vec(args.sim.inT.size, ChannelType))
-    val outT  = Flipped(Vec(args.sim.outT.size, ChannelType))
-    val daisy = Flipped(args.sim.daisy.cloneType)
-    val mem   = new Bundle {
-      val ar = Vec(args.arNum, ChannelType)
-      val aw = Vec(args.awNum, ChannelType)
-      val r  = Flipped(Vec(args.rNum,  ChannelType))
-      val w  = Vec(args.wNum,  ChannelType)
-    } 
-    val ctrlIns  = Vec(ZynqCtrlSignals.values.size, ChannelType)
-    val ctrlOuts = Flipped(Vec(ZynqCtrlSignals.values.size, ChannelType))
-  })
->>>>>>> 23edf678
+  val io = IO(new ZynqMasterHandlerIO(args, ChannelType))
 
   val addrOffsetBits = log2Up(nastiXDataBits/8)
   val addrSizeBits   = 12
@@ -161,22 +142,13 @@
 }
 
 class ZynqShimIO(implicit p: Parameters) extends ParameterizedBundle()(p) {
-<<<<<<< HEAD
-  val master = (new WidgetMMIO).flip
-  val slave  =  new NastiIO()(p alter Map(NastiKey -> p(SlaveNastiKey)))
+  val master = Flipped(new WidgetMMIO)
+  val slave  = new NastiIO()(p alter Map(NastiKey -> p(SlaveNastiKey)))
 }
 
 class ZynqShim[+T <: SimNetwork](c: =>T)(implicit p: Parameters) extends Module 
     with HasWidgets{
-  val io = new ZynqShimIO
-=======
-  val master = Flipped(new NastiIO()(p alter Map(NastiKey -> p(MasterNastiKey))))
-  val slave  =         new NastiIO()(p alter Map(NastiKey -> p(SlaveNastiKey)))
-}
-
-class ZynqShim[+T <: SimNetwork](c: =>T)(implicit p: Parameters) extends Module {
   val io = IO(new ZynqShimIO)
->>>>>>> 23edf678
   // Simulation Target
   val sim: T = Module(c)
   val simReset = Wire(Bool())

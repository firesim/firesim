package strober

import Chisel._
import cde.Parameters
import scala.collection.mutable.{ArrayBuffer, HashMap, LinkedHashMap, HashSet}

object transforms { 
  private val wrappers  = ArrayBuffer[SimWrapper[Module]]()
  private val stalls    = HashMap[Module, Bool]()
  private val resets    = HashMap[Module, Bool]() 
  private val daisyPins = HashMap[Module, DaisyBundle]() 
  private val comps     = HashMap[Module, List[Module]]()
  private val compsRev  = HashMap[Module, List[Module]]()
  private val noSnap    = HashSet[Module]()

  private val chains = Map(
    ChainType.Trs  -> HashMap[Module, ArrayBuffer[Node]](),
    ChainType.Regs -> HashMap[Module, ArrayBuffer[Node]](),
    ChainType.SRAM -> HashMap[Module, ArrayBuffer[Node]](),
    ChainType.Cntr -> HashMap[Module, ArrayBuffer[Node]]())
  private[strober] val chainLen = HashMap(
    ChainType.Trs  -> 0,
    ChainType.Regs -> 0,
    ChainType.SRAM -> 0,
    ChainType.Cntr -> 0)
  private[strober] val chainLoop = HashMap(
    ChainType.Trs  -> 0,
    ChainType.Regs -> 0,
    ChainType.SRAM -> 0,
    ChainType.Cntr -> 0)
  private[strober] val chainName = Map(
    ChainType.Trs  -> "TRACE_CHAIN",
    ChainType.Regs -> "REG_CHAIN",
    ChainType.SRAM -> "SRAM_CHAIN",
    ChainType.Cntr -> "CNTR_CHAIN")
  
  private[strober] val inMap = LinkedHashMap[Bits, Int]()
  private[strober] val outMap = LinkedHashMap[Bits, Int]()
  private[strober] val inTraceMap = LinkedHashMap[Bits, Int]()
  private[strober] val outTraceMap = LinkedHashMap[Bits, Int]()
  private[strober] val retimingMap = LinkedHashMap[Node, Bits]()
  private[strober] val nameMap = HashMap[Node, String]()
  private[strober] var targetName = ""
<<<<<<< HEAD
  
  def init {
    wrappers.clear
    stalls.clear
    daisyPins.clear
    comps.clear
    compsRev.clear
    inMap.clear
    outMap.clear
    inTraceMap.clear
    outTraceMap.clear
    nameMap.clear
    targetName = ""
    for (t <- ChainType.values) {
      chains(t).clear
      chainLen(t) = 0
      chainLoop(t) = 0
    }
  }

=======
 
>>>>>>> 34134968
  private[strober] def init[T <: Module](w: SimWrapper[T], fire: Bool) {
    // Add backend passes
    if (wrappers.isEmpty) { 
      Driver.backend.transforms ++= Seq(
        Driver.backend.inferAll,
        fame1Transforms,
        addDaisyChains(ChainType.Trs),
        addDaisyChains(ChainType.Regs),
        addDaisyChains(ChainType.SRAM),
        addDaisyChains(ChainType.Cntr),
        dumpMaps,
        dumpChains,
        dumpConsts
      )
    }

    targetName = Driver.backend.extractClassName(w.target) 
    w setName s"${targetName}Wrapper"
    wrappers    += w
    stalls(w)    = !fire
    resets(w)    = w.reset
    daisyPins(w) = w.io.daisy
  }

  private[strober] def init[T <: Module](w: NASTIShim[SimNetwork]) {
    w setName s"${targetName}NASTIShim"
  }


  private def collect(c: Module): List[Module] = 
    (c.children foldLeft List[Module]())((res, x) => res ++ collect(x)) ++ List(c)
  private def collectRev(c: Module): List[Module] = 
    List(c) ++ (c.children foldLeft List[Module]())((res, x) => res ++ collectRev(x))

  // Called from frontend
  def addRetiming(m: Module, latency: Int) {
    (m.wires ++ Array((m.reset.name, m.reset))) foreach {
      case (name, io) if io.dir == INPUT =>
        // Input trace is captured to recover internal state
        val chain = chains(ChainType.Trs) getOrElseUpdate (m, ArrayBuffer[Node]())
        val trace = List.fill(latency){Reg(io)}
        trace.zipWithIndex foreach {case (reg, i) =>
          reg := (if (i == 0) io else trace(i-1))
          reg.getNode setName s"${name}_reg_${i}"
          m.debug(reg.getNode)
        }
        chain       ++= trace map (_.getNode)
        retimingMap ++= trace map (_.getNode -> io)
      case (name, io) if io.dir == OUTPUT => 
        // TODO: Should we handle it?
    }
    chainLoop(ChainType.Trs) = 1
    noSnap ++= collect(m)
  }
 
  def addCounter(m: Module, cond: Bool, name: String) {
    val chain = chains(ChainType.Cntr) getOrElseUpdate (m, ArrayBuffer[Node]())
    val cntr = RegInit(UInt(0, 32))
    when (cond) { cntr := cntr + UInt(1) }
    cntr.getNode setName name
    m.debug(cntr.getNode)
    chain += cntr.getNode
    chainLoop(ChainType.Cntr) = 1
<<<<<<< HEAD
  }

  private[strober] def init[T <: Module](w: NastiShim[SimNetwork]) {
    w.name = targetName + "NastiShim"
=======
    noSnap += m
>>>>>>> 34134968
  }

  private def findSRAMRead(sram: Mem[_]) = {
    require(sram.seqRead)
    val read = sram.readAccesses.last
    val addr = read match {
      case mr:  MemRead => mr.addr.getNode match {case r: Reg => r}
      case msr: MemSeqRead => msr.addrReg
    }
    (addr, read)
  }

  private def connectStalls(m: Module): Bool = {
    val stall = m.addPin(Bool(INPUT), "stall__pin")
    stall := stalls getOrElseUpdate(m.parent, connectStalls(m.parent))
    stall
  }

  private def connectResets(m: Module): Bool = {
    val reset = m.addPin(Bool(INPUT), "daisy__rst")
    reset := resets getOrElseUpdate(m.parent, connectResets(m.parent))
    reset
  }

  private def fame1Transforms(c: Module) {
    ChiselError.info("[Strober Transforms] connect control signals")

    def connectSRAMRestart(m: Module): Unit = m.parent match {
      case p if daisyPins contains p =>
        if (p != c && daisyPins(p).sram.restart.inputs.isEmpty)
          connectSRAMRestart(p)
        daisyPins(m).sram.restart := daisyPins(p).sram.restart
      case _ =>
    }

    wrappers foreach { w =>
      val t = w.target
      val tName = Driver.backend.extractClassName(t) 
      val tPath = t.getPathName(".")
      comps(w)    = collect(t)
      compsRev(w) = collectRev(t)
      def getPath(node: Node) = s"${tName}${node.chiselName stripPrefix tPath}"
      // Connect the stall signal to the register and memory writes for freezing
      compsRev(w) foreach { m =>
        lazy val fire = !(stalls getOrElseUpdate (m, connectStalls(m)))
        lazy val fireOrReset = fire || m.reset
        ChainType.values foreach (chains(_) getOrElseUpdate (m, ArrayBuffer[Node]()))
        daisyPins getOrElseUpdate (m, m.addPin(new DaisyBundle(w.daisyWidth), "io_daisy"))
<<<<<<< HEAD
        m.reset setName s"target__${m.reset.name}"
=======
        nameMap(m.reset) = s"""${tName}${m getPathName "." stripPrefix tPath}.${m.reset.name}"""
        m.reset setName s"host__${m.reset.name}"
        m.wires foreach {case (_, wire) => nameMap(wire) = getPath(wire)}
>>>>>>> 34134968
        m bfs {
          case reg: Reg =>
            reg assignReset m.reset
            reg assignClock Driver.implicitClock
<<<<<<< HEAD
            reg.inputs(0) = Multiplex(Bool(reg.enableSignal) && fireOrReset, reg.updateValue, reg)
            if (chains(ChainType.Cntr)(m).isEmpty) {
=======
            reg.inputs(0) = Multiplex(Bool(reg.enableSignal) && fire, reg.updateValue, reg)
            if (!noSnap(m)) {
>>>>>>> 34134968
              chains(ChainType.Regs)(m) += reg
              chainLoop(ChainType.Regs) = 1
            }
            nameMap(reg) = getPath(reg)
          case mem: Mem[_] =>
            mem assignClock Driver.implicitClock
            mem.writeAccesses foreach (w => w.cond = Bool(w.cond) && fire)
            if (!noSnap(m)) {
              if (mem.seqRead) {
                val read = findSRAMRead(mem)._2
                chains(ChainType.Regs)(m) += read
                chains(ChainType.SRAM)(m) += mem
                chainLoop(ChainType.SRAM) = math.max(chainLoop(ChainType.SRAM), mem.size)
                nameMap(read) = getPath(mem) 
              } else if (mem.size > 16 && mem.needWidth > 32) { 
                // handle big regfiles like srams
                chains(ChainType.SRAM)(m) += mem
                chainLoop(ChainType.SRAM) = math.max(chainLoop(ChainType.SRAM), mem.size)             
              } else (0 until mem.size) map (UInt(_)) foreach {idx =>
                val read = new MemRead(mem, idx) 
                chains(ChainType.Regs)(m) += read
                read.infer
              }
            }
            nameMap(mem) = getPath(mem)
          case assert: Assert =>
            assert assignClock Driver.implicitClock
            assert.cond = Bool(assert.cond) || (stalls getOrElseUpdate (m, connectStalls(m)))
            m.debug(assert.cond)
          case printf: Printf =>
            printf assignClock Driver.implicitClock
            printf.cond = Bool(printf.cond) && fire
            m.debug(printf.cond)
          case delay: Delay =>
            delay assignClock Driver.implicitClock
          case _ =>
        }

        if (!chains(ChainType.SRAM)(m).isEmpty) connectSRAMRestart(m)
      }
    }
  }

  private def addDaisyChains(chainType: ChainType.Value) = (c: Module) => if (chainLoop(chainType) > 0) {
    ChiselError.info(s"""[Strober Transforms] add ${chainName(chainType).toLowerCase replace ("_", " ")}""")
  
    val hasChain = HashSet[Module]()

    def insertRegChain(m: Module, daisyWidth: Int, p: Parameters) = if (chains(chainType)(m).isEmpty) None else {
      val width = (chains(chainType)(m) foldLeft 0)(_ + _.needWidth)
      val daisy = m.addModule(new RegChain()(p alter Map(DataWidth -> width)))
      ((0 until daisy.daisyLen) foldRight (0, 0)){case (i, (index, offset)) =>
        def loop(total: Int, index: Int, offset: Int, wires: Seq[UInt]): (Int, Int, Seq[UInt]) = {
          val margin = daisyWidth - total
          if (margin == 0) {
            (index, offset, wires)
          } else if (index < chains(chainType)(m).size) {
            val reg = chains(chainType)(m)(index)
            val width = reg.needWidth - offset
            if (width <= margin) {
              loop(total + width, index + 1, 0, wires :+ UInt(reg)(width-1,0))
            } else {
              loop(total + margin, index, offset + margin, wires :+ UInt(reg)(width-1, width-margin)) 
            }
          } else {
            loop(total + margin, index, offset, wires :+ UInt(0, margin))
          }
        }
        val (idx, off, wires) = loop(0, index, offset, Seq())
        daisy.io.dataIo.data(i) := Cat(wires)
        (idx, off)
      }
      daisy.reset    := resets getOrElseUpdate (m, connectResets(m)) 
      daisy.io.stall := stalls getOrElseUpdate (m, connectStalls(m))
      daisy.io.dataIo.out <> daisyPins(m)(chainType).out
      hasChain += m
      chainLen(chainType) += daisy.daisyLen
      Some(daisy)
    }

    def insertSRAMChain(m: Module, daisyWidth: Int, p: Parameters) = {
      val chain = (chains(ChainType.SRAM)(m) foldLeft (None: Option[SRAMChain])){case (lastChain, sram: Mem[_]) =>
        val (addr, read) = if (sram.seqRead) findSRAMRead(sram) else {
          val addr = m.addNode(Reg(UInt(width=log2Up(sram.size))))
          val read = m.addNode(new MemRead(sram, addr))
          (addr.getNode match {case r: Reg => r}, read)
        }
        val width = sram.needWidth
        val daisy = m.addModule(new SRAMChain()(
          p alter Map(DataWidth -> width, SRAMSize -> sram.size)))
        ((0 until daisy.daisyLen) foldRight (width-1)){case (i, high) =>
          val low = math.max(high-daisyWidth+1, 0)
          val margin = daisyWidth-(high-low+1)
          val daisyIn = UInt(read)(high, low)
          if (margin == 0) {
            daisy.io.dataIo.data(i) := daisyIn
          } else {
            daisy.io.dataIo.data(i) := Cat(daisyIn, UInt(0, margin))
          }
          high - daisyWidth
        }
        lastChain match {
          case None => daisyPins(m).sram.out <> daisy.io.dataIo.out
          case Some(last) => last.io.dataIo.in <> daisy.io.dataIo.out
        }
        daisy.reset    := resets getOrElseUpdate (m, connectResets(m)) 
        daisy.io.stall := stalls getOrElseUpdate (m, connectStalls(m))
        daisy.io.restart := daisyPins(m).sram.restart
        daisy.io.addrIo.in := UInt(addr)
        // Connect daisy addr to SRAM addr
        if (sram.seqRead) {
          // need to keep enable signals...
          addr.inputs(0) = Multiplex(daisy.io.addrIo.out.valid || Bool(addr.enableSignal),
                           Multiplex(daisy.io.addrIo.out.valid, daisy.io.addrIo.out.bits, addr.updateValue), addr)
          assert(addr.isEnable)
        } else {
          addr.inputs(0) = Multiplex(daisy.io.addrIo.out.valid, daisy.io.addrIo.out.bits, addr)
        }
        chainLen(chainType) += daisy.daisyLen
        Some(daisy)
        case _ => throwException("[sram chain] This can't happen...")
      }
      if (chain != None) hasChain += m
      chain
    }

    for (w <- wrappers ; m <- comps(w)) {
      val daisy = chainType match {
        case ChainType.SRAM => insertSRAMChain(m, w.daisyWidth, w.p)
        case _              => insertRegChain(m, w.daisyWidth, w.p)
      }
      // Filter children who have daisy chains
      (m.children filter (hasChain(_)) foldLeft (None: Option[Module])){case (prev, child) =>
        prev match {
          case None => daisy match {
            case None => daisyPins(m)(chainType).out <> daisyPins(child)(chainType).out
            case Some(chain) => chain.io.dataIo.in <> daisyPins(child)(chainType).out
          }
          case Some(p) => daisyPins(p)(chainType).in <> daisyPins(child)(chainType).out
        }
        Some(child)
      } match {
        case None => daisy match {
          case None => 
          case Some(chain) => chain.io.dataIo.in <> daisyPins(m)(chainType).in
        }
        case Some(p) => {
          hasChain += m
          daisyPins(p)(chainType).in <> daisyPins(m)(chainType).in
        }
      }
    }
    for (w <- wrappers) {
      w.io.daisy(chainType) <> daisyPins(w.target)(chainType)
    }
  }

  private val dumpMaps: Module => Unit = {
    case w: NastiShim[SimNetwork] if Driver.chiselConfigDump => 
      object MapType extends Enumeration { val IoIn, IoOut, InTr, OutTr = Value }
      ChiselError.info("[Strober Transforms] dump io & mem mapping")
      def dump(map_t: MapType.Value, arg: (Bits, Int)) = arg match { 
        case (wire, id) => s"${map_t.id} ${nameMap(wire)} ${id} ${w.sim.io.chunk(wire)}\n"} 

      val res = new StringBuilder
      res append (w.master.inMap    map {dump(MapType.IoIn,  _)} mkString "")
      res append (w.master.outMap   map {dump(MapType.IoOut, _)} mkString "")
      res append (w.master.inTrMap  map {dump(MapType.InTr,  _)} mkString "")
      res append (w.master.outTrMap map {dump(MapType.OutTr, _)} mkString "")

      val file = Driver.createOutputFile(targetName + ".map")
      try {
        file write res.result
      } finally {
        file.close
        res.clear
      }
    case _ =>
  }

  private def dumpChains(c: Module) {
    ChiselError.info("[Strober Transforms] dump chain mapping")
    val res = new StringBuilder
    def dump(chain_t: ChainType.Value, elem: Option[Node], width: Int, off: Option[Int]) = {
      val path = elem match { case Some(p) => nameMap(p) case None => "null" }
      s"${chain_t.id} ${path} ${width} ${off getOrElse -1}\n" 
    } 

    def addPad(t: ChainType.Value, cw: Int, dw: Int) {
      val pad = cw - dw
      if (pad > 0) {
        Sample.addToChain(t, None, pad, None)
        res   append dump(t, None, pad, None)
      }
    }

    ChainType.values.toList foreach { t =>
      for (w <- wrappers ; m <- compsRev(w)) {
        val (cw, dw) = (chains(t)(m) foldLeft (0, 0)){case ((chainWidth, dataWidth), elem) =>
          val width = elem.needWidth
          val dw = dataWidth + width
          val cw = (Stream.from(0) map (chainWidth + _ * w.daisyWidth) dropWhile (_ < dw)).head
          val (node, off) = elem match {
            case sram: Mem[_] => 
              (Some(sram), Some(sram.size))
            case read: MemRead if !read.mem.seqRead => 
              (Some(read.mem.asInstanceOf[Mem[Data]]), Some(read.addr.litValue(0).toInt))
            case _ => 
              (Some(elem), None)
          }
          Sample.addToChain(t, node, width, off) // for tester
          res append dump(t, node map (x => retimingMap getOrElse (x, x)), width, off)
          if (t == ChainType.SRAM) {
            addPad(t, cw, dw)
            (0, 0)
          } else {
            (cw, dw)
          }
        }
        if (t != ChainType.SRAM) addPad(t, cw, dw)
      } 
    }

    c match { 
      case _: NastiShim[SimNetwork] if Driver.chiselConfigDump =>
        val file = Driver.createOutputFile(targetName + ".chain")
        try {
          file write res.result
        } finally {
          file.close
          res.clear
        }
      case _ => 
    }
  }

  private val dumpConsts: Module => Unit = {
    case w: NastiShim[SimNetwork] if Driver.chiselConfigDump => 
      ChiselError.info("[Strober Transforms] dump constant header")
      def dump(arg: (String, Int)) = s"#define ${arg._1} ${arg._2}\n"
      val sb = new StringBuilder
      val consts = List(
        "SAMPLE_NUM"        -> w.sim.sampleNum,
        "TRACE_MAX_LEN"     -> w.sim.traceMaxLen,
        "DAISY_WIDTH"       -> w.sim.daisyWidth,
        "CHANNEL_OFFSET"    -> log2Up(w.sim.channelWidth),
        "LINE_OFFSET"       -> log2Up(w.slave.lineSize),
        "POKE_SIZE"         -> w.master.io.ins.size,
        "PEEK_SIZE"         -> w.master.io.outs.size,
        "RESET_ADDR"        -> w.master.resetAddr,
        "SRAM_RESTART_ADDR" -> w.master.sramRestartAddr,
        "TRACE_LEN_ADDR"    -> w.master.traceLenAddr,
        "MEM_DATA_BITS"     -> w.mifDataBits,
        "MEM_DATA_BEATS"    -> w.mifDataBeats,
        "MEM_DATA_CHUNK"    -> w.sim.io.chunk(w.mem.resp.bits.data),
        "MEM_CYCLE_ADDR"    -> w.master.memCycleAddr,
        "MEM_REQ_ADDR"      -> w.master.reqMap(w.mem.req_cmd.bits.addr),
        "MEM_REQ_TAG"       -> w.master.reqMap(w.mem.req_cmd.bits.tag),
        "MEM_REQ_RW"        -> w.master.reqMap(w.mem.req_cmd.bits.rw),
        "MEM_REQ_DATA"      -> w.master.reqMap(w.mem.req_data.bits.data),
        "MEM_RESP_DATA"     -> w.master.respMap(w.mem.resp.bits.data),
        "MEM_RESP_TAG"      -> w.master.respMap(w.mem.resp.bits.tag)
      )
      val chain_name = ChainType.values.toList map chainName mkString ","
      val chain_addr = ChainType.values.toList map w.master.snapOutMap mkString ","
      val chain_loop = ChainType.values.toList map chainLoop mkString ","
      val chain_len  = ChainType.values.toList map chainLen  mkString ","
      sb append "#ifndef __%s_H\n".format(targetName.toUpperCase)
      sb append "#define __%s_H\n".format(targetName.toUpperCase)
      consts foreach (sb append dump(_))
      sb append s"""enum CHAIN_TYPE {${chain_name},CHAIN_NUM};\n"""
      sb append s"""const unsigned CHAIN_ADDR[CHAIN_NUM] = {${chain_addr}};\n"""
      sb append s"""const unsigned CHAIN_LOOP[CHAIN_NUM] = {${chain_loop}};\n"""
      sb append s"""const unsigned CHAIN_LEN[CHAIN_NUM]  = {${chain_len}};\n"""
      sb append "#endif  // __%s_H\n".format(targetName.toUpperCase)

      val file = Driver.createOutputFile(targetName + "-const.h")
      try {
        file.write(sb.result)
      } finally {
        file.close
        sb.clear
      }
    case _ =>
  }
}<|MERGE_RESOLUTION|>--- conflicted
+++ resolved
@@ -36,35 +36,9 @@
   
   private[strober] val inMap = LinkedHashMap[Bits, Int]()
   private[strober] val outMap = LinkedHashMap[Bits, Int]()
-  private[strober] val inTraceMap = LinkedHashMap[Bits, Int]()
-  private[strober] val outTraceMap = LinkedHashMap[Bits, Int]()
   private[strober] val retimingMap = LinkedHashMap[Node, Bits]()
   private[strober] val nameMap = HashMap[Node, String]()
   private[strober] var targetName = ""
-<<<<<<< HEAD
-  
-  def init {
-    wrappers.clear
-    stalls.clear
-    daisyPins.clear
-    comps.clear
-    compsRev.clear
-    inMap.clear
-    outMap.clear
-    inTraceMap.clear
-    outTraceMap.clear
-    nameMap.clear
-    targetName = ""
-    for (t <- ChainType.values) {
-      chains(t).clear
-      chainLen(t) = 0
-      chainLoop(t) = 0
-    }
-  }
-
-=======
- 
->>>>>>> 34134968
   private[strober] def init[T <: Module](w: SimWrapper[T], fire: Bool) {
     // Add backend passes
     if (wrappers.isEmpty) { 
@@ -89,8 +63,8 @@
     daisyPins(w) = w.io.daisy
   }
 
-  private[strober] def init[T <: Module](w: NASTIShim[SimNetwork]) {
-    w setName s"${targetName}NASTIShim"
+  private[strober] def init[T <: Module](w: NastiShim[SimNetwork]) {
+    w setName s"${targetName}NastiShim"
   }
 
 
@@ -98,6 +72,25 @@
     (c.children foldLeft List[Module]())((res, x) => res ++ collect(x)) ++ List(c)
   private def collectRev(c: Module): List[Module] = 
     List(c) ++ (c.children foldLeft List[Module]())((res, x) => res ++ collectRev(x))
+
+  def clear {
+    ChainType.values.toList foreach { t =>
+      chains(t).clear
+      chainLen(t) = 0
+      chainLoop(t) = 0
+    }
+    inMap.clear
+    outMap.clear
+    retimingMap.clear
+    nameMap.clear
+    daisyPins.clear
+    comps.clear
+    compsRev.clear
+    wrappers.clear
+    stalls.clear
+    resets.clear
+    noSnap.clear
+  }
 
   // Called from frontend
   def addRetiming(m: Module, latency: Int) {
@@ -128,14 +121,7 @@
     m.debug(cntr.getNode)
     chain += cntr.getNode
     chainLoop(ChainType.Cntr) = 1
-<<<<<<< HEAD
-  }
-
-  private[strober] def init[T <: Module](w: NastiShim[SimNetwork]) {
-    w.name = targetName + "NastiShim"
-=======
     noSnap += m
->>>>>>> 34134968
   }
 
   private def findSRAMRead(sram: Mem[_]) = {
@@ -184,24 +170,15 @@
         lazy val fireOrReset = fire || m.reset
         ChainType.values foreach (chains(_) getOrElseUpdate (m, ArrayBuffer[Node]()))
         daisyPins getOrElseUpdate (m, m.addPin(new DaisyBundle(w.daisyWidth), "io_daisy"))
-<<<<<<< HEAD
-        m.reset setName s"target__${m.reset.name}"
-=======
         nameMap(m.reset) = s"""${tName}${m getPathName "." stripPrefix tPath}.${m.reset.name}"""
         m.reset setName s"host__${m.reset.name}"
         m.wires foreach {case (_, wire) => nameMap(wire) = getPath(wire)}
->>>>>>> 34134968
         m bfs {
           case reg: Reg =>
             reg assignReset m.reset
             reg assignClock Driver.implicitClock
-<<<<<<< HEAD
-            reg.inputs(0) = Multiplex(Bool(reg.enableSignal) && fireOrReset, reg.updateValue, reg)
-            if (chains(ChainType.Cntr)(m).isEmpty) {
-=======
             reg.inputs(0) = Multiplex(Bool(reg.enableSignal) && fire, reg.updateValue, reg)
             if (!noSnap(m)) {
->>>>>>> 34134968
               chains(ChainType.Regs)(m) += reg
               chainLoop(ChainType.Regs) = 1
             }

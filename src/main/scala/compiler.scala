package strober

import chisel3.iotesters
import firrtl.Annotations.{AnnotationMap, TransID}
import scala.collection.mutable.{ArrayBuffer, HashMap, HashSet}
import scala.util.DynamicVariable
import scala.reflect.ClassTag
import java.io.{File, FileWriter}

private class StroberCompilerContext {
  var dir = chisel3.Driver.createTempDirectory("test-outs")
  var sampleNum = 30
  val wrappers = HashSet[String]()
  val params = HashMap[String, cde.Parameters]()
  val shims = ArrayBuffer[ZynqShim[_]]()
  // Todo: Should be handled in the backend
  val memPorts = ArrayBuffer[junctions.NastiIO]()
  val memWires = HashSet[chisel3.Bits]()
}

private class StroberCompiler extends firrtl.Compiler {
  def transforms(writer: java.io.Writer): Seq[firrtl.Transform] = Seq(
    new firrtl.Chisel3ToHighFirrtl,
    new firrtl.IRToWorkingIR,
    new firrtl.ResolveAndCheck,
    new firrtl.HighFirrtlToMiddleFirrtl,
    new firrtl.passes.InferReadWrite(TransID(-1)),
    new firrtl.passes.ReplSeqMem(TransID(-2)),
    passes.StroberTransforms,
    new firrtl.EmitFirrtl(writer)
  )
}

// This compiler compiles HighFirrtl To verilog
private class VerilogCompiler(conf: java.io.File) extends firrtl.Compiler {
  def transforms(writer: java.io.Writer): Seq[firrtl.Transform] = Seq(
    new firrtl.ResolveAndCheck,
    new firrtl.HighFirrtlToMiddleFirrtl,
    new firrtl.MiddleFirrtlToLowFirrtl,
    new firrtl.EmitVerilogFromLowFirrtl(writer),
    new passes.EmitMemFPGAVerilog(writer, conf)
  )
}

object StroberCompiler {
  private val contextVar = new DynamicVariable[Option[StroberCompilerContext]](None)
  private[strober] def context = contextVar.value.getOrElse (
    throw new Exception("StroberCompiler should be properly used"))

  private def dumpIoMap(c: ZynqShim[_]) {
    object MapType extends Enumeration { val IoIn, IoOut, InTr, OutTr = Value }
    val sim = c.sim match { case sim: SimWrapper[_] => sim }
    val targetName = sim.target.name
    val nameMap = (sim.io.inputs ++ sim.io.outputs).toMap
    def dump(map_t: MapType.Value)(arg: (chisel3.Bits, Int)) = arg match {case (wire, id) =>
      s"${map_t.id} ${targetName}.${nameMap(wire)} ${id} ${SimUtils.getChunks(wire)(sim.channelWidth)}\n"} 
    val sb = new StringBuilder
<<<<<<< HEAD
    sb append (c.IN_ADDRS  map (x => (x._1, x._2)) map {dump(MapType.IoIn,  _)} mkString "")
    sb append (c.OUT_ADDRS map (x => (x._1, x._2)) map {dump(MapType.IoOut, _)} mkString "")
=======
    c.IN_TR_ADDRS map dump(MapType.InTr) addString sb
    c.OUT_TR_ADDRS map dump(MapType.OutTr) addString sb
>>>>>>> fd4da527

    val file = new FileWriter(new File(context.dir, s"${targetName}.map"))
    try {
      file write sb.result
    } finally {
      file.close
      sb.clear
    }
  }

  private def dumpHeader(c: ZynqShim[_]) {
    val sim = c.sim match { case sim: SimWrapper[_] => sim }
    val targetName = sim.target.name
    val nameMap = (sim.io.inputs ++ sim.io.outputs).toMap
    implicit val channelWidth = sim.channelWidth
    def dump(arg: (String, Int)): String =
      s"#define ${arg._1} ${arg._2}\n"
    def dumpId(arg: (chisel3.Bits, Int)): String =
      s"#define ${nameMap(arg._1)} ${arg._2 - c.CTRL_NUM}\n"
    def dumpNames(arg: (chisel3.Bits, Int)): Seq[String] = {
      val chunks = SimUtils.getChunks(arg._1)
      (0 until chunks) map (i => if (i == 0) "  \"%s\"".format(nameMap(arg._1)) else "  \"\"")
    }
    def dumpChunks(arg: (chisel3.Bits, Int)): Seq[Int] = {
      val chunks = SimUtils.getChunks(arg._1)
      (0 until chunks) map (i => if (i == 0) chunks else 0)
    }

    val consts = List(
<<<<<<< HEAD
      "MEM_AR_ADDR"     -> c.AR_ADDR,
      "MEM_AW_ADDR"     -> c.AW_ADDR,
      "MEM_W_ADDR"      -> c.W_ADDR,
      "MEM_R_ADDR"      -> c.R_ADDR,
      "POKE_SIZE"       -> c.ins.size,
      "PEEK_SIZE"       -> c.outs.size,
      "MEM_DATA_BITS"   -> c.arb.nastiXDataBits,
      "TRACE_MAX_LEN"   -> sim.traceMaxLen,
      "MEM_DATA_CHUNK"  -> SimUtils.getChunks(c.io.slave.w.bits.data)
=======
      "CTRL_NUM"          -> c.CTRL_NUM,
      "ENABLE_SNAPSHOT"   -> (c.sim match { case sim: SimWrapper[_] => if (sim.enableSnapshot) 1 else 0 }),
      "DAISY_WIDTH"       -> (c.sim match { case sim: SimWrapper[_] => sim.daisyWidth }),
      "POKE_SIZE"         -> c.ins.size,
      "PEEK_SIZE"         -> c.outs.size,
      "MEM_DATA_BITS"     -> c.arb.nastiXDataBits,
      "TRACE_MAX_LEN"     -> sim.traceMaxLen,
      "MEM_DATA_CHUNK"    -> SimUtils.getChunks(c.io.slave.w.bits.data),

      "HOST_RESET_ADDR"   -> ZynqCtrlSignals.HOST_RESET.id,
      "SIM_RESET_ADDR"    -> ZynqCtrlSignals.SIM_RESET.id,
      "STEP_ADDR"         -> ZynqCtrlSignals.STEP.id,
      "DONE_ADDR"         -> ZynqCtrlSignals.DONE.id,
      "TRACELEN_ADDR"     -> ZynqCtrlSignals.TRACELEN.id,
      "SRAM_RESTART_ADDR" -> c.SRAM_RESTART_ADDR,
      "MEM_AR_ADDR"       -> c.AR_ADDR,
      "MEM_AW_ADDR"       -> c.AW_ADDR,
      "MEM_W_ADDR"        -> c.W_ADDR,
      "MEM_R_ADDR"        -> c.R_ADDR
>>>>>>> fd4da527
    )
    val sb = new StringBuilder
    sb append "#ifndef __%s_H\n".format(targetName.toUpperCase)
    sb append "#define __%s_H\n".format(targetName.toUpperCase)
    sb append "const char* const TARGET_NAME = \"%s\";\n".format(targetName)
    consts map dump addString sb
    sb append "// IDs assigned to I/Os\n"
    c.IN_ADDRS map dumpId addString sb
    c.OUT_ADDRS map dumpId addString sb
    c.genHeader(sb)
    sb append "enum CHAIN_TYPE {%s,CHAIN_NUM};\n".format(
      ChainType.values.toList map (t => s"${t.toString.toUpperCase}_CHAIN") mkString ",")
    sb append "const unsigned CHAIN_SIZE[CHAIN_NUM] = {%s};\n".format(
      ChainType.values.toList map (t => c.master.io.daisy(t).size) mkString ",")
    sb append "const unsigned CHAIN_ADDR[CHAIN_NUM] = {%s};\n".format(
      ChainType.values.toList map c.DAISY_ADDRS mkString ",")
    sb append "const char* const INPUT_NAMES[POKE_SIZE] = {\n%s\n};\n".format(
      c.IN_ADDRS flatMap dumpNames mkString ",\n")
    sb append "const char* const OUTPUT_NAMES[PEEK_SIZE] = {\n%s\n};\n".format(
      c.OUT_ADDRS flatMap dumpNames mkString ",\n")
    sb append "const unsigned INPUT_CHUNKS[POKE_SIZE] = {%s};\n".format(
      c.IN_ADDRS flatMap dumpChunks mkString ",")
    sb append "const unsigned OUTPUT_CHUNKS[PEEK_SIZE] = {%s};\n".format(
      c.OUT_ADDRS flatMap dumpChunks mkString ",")
    sb append "#endif  // __%s_H\n".format(targetName.toUpperCase)
    val file = new FileWriter(new File(context.dir, s"${targetName}-const.h"))
    try {
      file write sb.result
    } finally {
      file.close
      sb.clear
    }
  }

  private[strober] def annotate(sim: SimWrapper[_]) = {
    context.wrappers += sim.name
    context.params(sim.name) = sim.p
  }

  private[strober] def annotate(shim: ZynqShim[_]) = {
    context.shims += shim
  }

  private def parseArgs(args: List[String]): Unit = args match {
    case Nil =>
    case "--targetDir" :: value :: tail =>
      context.dir = new File(value)
      context.dir.mkdirs
    case "--sampleNum" :: value :: tail =>
      context.sampleNum = value.toInt
    case head :: tail => parseArgs(tail)
  }

  private def transform[T <: chisel3.Module](w: => T) = {
    val chirrtl = firrtl.Parser.parse(chisel3.Driver.emit(() => w))
    val conf = new File(context.dir, s"${chirrtl.main}.conf")
    val annotations = new AnnotationMap(Seq(
      firrtl.passes.InferReadWriteAnnotation(chirrtl.main, TransID(-1)),
      firrtl.passes.ReplSeqMemAnnotation(s"-c:${chirrtl.main}:-o:$conf", TransID(-2))))
    // val writer = new FileWriter(new File("debug.ir"))
    val writer = new java.io.StringWriter
    val result = new StroberCompiler compile (chirrtl, annotations, writer)
    // writer.close
    // firrtl.Parser.parse(writer.toString)
    (result.circuit, conf)
  }

  private def compile(circuit: firrtl.ir.Circuit, conf: File): firrtl.ir.Circuit = {
    // Dump meta data
    context.shims foreach dumpHeader
    // Compile Verilog
    val annotations = new AnnotationMap(Nil)
    val verilog = new FileWriter(new File(context.dir, s"${circuit.main}.v"))
    val result = new VerilogCompiler(conf) compile (circuit, annotations, verilog)
    verilog.close
    result.circuit
  }

  def compile[T <: chisel3.Module](args: Array[String], w: => T): firrtl.ir.Circuit = {
    (contextVar withValue Some(new StroberCompilerContext)){
      parseArgs(args.toList)
      val (circuit, conf) = transform(w)
      compile(circuit, conf)
    }
  }

  def compile[T <: chisel3.Module](args: Array[String],
                                   w: => T,
                                   backend: String = "verilator"): T = {
    (contextVar withValue Some(new StroberCompilerContext)) {
      parseArgs(args.toList)
      val (circuit, conf) = transform(w)
      compile(circuit, conf)
      val testerArgs = Array("--targetDir", context.dir.toString,
        "--backend", backend, "--genHarness", "--compile")
      iotesters.chiselMain(testerArgs, () => w)
    }
  }

  def apply[T <: chisel3.Module](args: Array[String],
                                 w: => T,
                                 backend: String = "verilator")
                                 (tester: T => testers.StroberTester[T]): T = {
    (contextVar withValue Some(new StroberCompilerContext)) {
      parseArgs(args.toList)
      val (circuit, conf) = transform(w)
      val c = compile(circuit, conf)
      val log = new File(context.dir, s"${c.main}.log")
      val targs = Array(
        "--targetDir", context.dir.toString,
        "--logFile", log.toString,
        "--backend", backend,
        "--genHarness", "--compile", "--test" /*, "--vpdmem"*/)
      iotesters.chiselMainTest(targs, () => w)(tester)
    }
  }

  def test[T <: chisel3.Module](args: Array[String],
                                w: => T,
                                backend: String = "verilator",
                                waveform: Option[File] = None)
                               (tester: T => testers.StroberTester[T]) = {
    (contextVar withValue Some(new StroberCompilerContext)) {
      parseArgs(args.toList)
      val (circuit, conf) = transform(w)
      val c = compile(circuit, conf)
      val cmd = new File(context.dir, backend match {
        case "verilator" => s"V${c.main}" case _ => c.main
      })
      iotesters.Driver.run(() => w, cmd, waveform)(tester)
    }
  }
}


private class ReplayCompilerContext(target: String) {
  var dir = chisel3.Driver.createTempDirectory("test-outs")
  var sample = new File("${target}.sample")
}

private class ReplayCompiler(conf: File) extends firrtl.Compiler {
  def transforms(writer: java.io.Writer): Seq[firrtl.Transform] = Seq(
    new firrtl.Chisel3ToHighFirrtl,
    new firrtl.IRToWorkingIR,
    new firrtl.ResolveAndCheck,
    new firrtl.HighFirrtlToMiddleFirrtl,
    new firrtl.passes.InferReadWrite(TransID(-1)),
    new firrtl.passes.ReplSeqMem(TransID(-2)),
    new firrtl.MiddleFirrtlToLowFirrtl,
    new firrtl.EmitVerilogFromLowFirrtl(writer),
    new passes.EmitMemFPGAVerilog(writer, conf)
  )
}

object ReplayCompiler {
  private val contextVar = new DynamicVariable[Option[ReplayCompilerContext]](None)
  private[strober] def context = contextVar.value.getOrElse (
    throw new Exception("StroberCompiler should be properly used"))

  private def parseArgs(args: List[String]): Unit = args match {
    case Nil =>
    case "--targetDir" :: value :: tail =>
      context.dir = new File(value)
      context.dir.mkdirs
    case "--sample" :: value :: tail =>
      context.sample = new File(value)
    case head :: tail => parseArgs(tail)
  }

  private def compile[T <: chisel3.Module](w: => T) = {
    val chirrtl = firrtl.Parser.parse(chisel3.Driver.emit(() => w))
    val conf = new File(context.dir, s"${chirrtl.main}.conf")
    val annotations = new AnnotationMap(Seq(
      firrtl.passes.InferReadWriteAnnotation(chirrtl.main, TransID(-1)),
      firrtl.passes.ReplSeqMemAnnotation(s"-c:${chirrtl.main}:-o:$conf", TransID(-2))))
    val verilog = new FileWriter(new File(context.dir, s"${chirrtl.main}.v"))
    val result = new ReplayCompiler(conf) compile (chirrtl, annotations, verilog)
    verilog.close
    result.circuit
  }

  def compile[T <: chisel3.Module : ClassTag](
      args: Array[String],
      w: => T): firrtl.ir.Circuit = {
    val target = implicitly[ClassTag[T]].runtimeClass.getSimpleName
    (contextVar withValue Some(new ReplayCompilerContext(target))){
      parseArgs(args.toList)
      compile(w)
    }
  }

  def compile[T <: chisel3.Module : ClassTag](
      args: Array[String],
      w: => T,
      backend: String): T = {
    val target = implicitly[ClassTag[T]].runtimeClass.getSimpleName
    (contextVar withValue Some(new ReplayCompilerContext(target))){
      parseArgs(args.toList)
      val c = compile(w)
      val testerArgs = Array("--targetDir", context.dir.toString,
        "--backend", backend, "--genHarness", "--compile", "--test")
      iotesters.chiselMain(testerArgs, () => w)
    }
  }

  def apply[T <: chisel3.Module : ClassTag](
      args: Array[String],
      w: => T,
      backend: String = "verilator",
      waveform: Option[File] = None)
      (tester: T => testers.Replay[T]): T = {
    val target = implicitly[ClassTag[T]].runtimeClass.getSimpleName
    (contextVar withValue Some(new ReplayCompilerContext(target))){
      parseArgs(args.toList)
      val c = compile(w)
      val log = new File(context.dir, s"${c.main}.log")
      val targs = Array(
        "--targetDir", context.dir.toString,
        "--logFile", log.toString,
        "--backend", backend,
        "--genHarness", "--compile", "--test"/*, "--vpdmem"*/) ++
        (waveform match {
          case None => Array[String]()
          case Some(f) => Array("--waveform", f.toString)
        })
      iotesters.chiselMainTest(targs, () => w)(tester)
    }
  }

  def test[T <: chisel3.Module : ClassTag](
      args: Array[String],
      w: => T,
      backend: String = "verilator",
      waveform: Option[File] = None)
      (tester: T => testers.Replay[T]) = {
    val target = implicitly[ClassTag[T]].runtimeClass.getSimpleName
    (contextVar withValue Some(new ReplayCompilerContext(target))){
      parseArgs(args.toList)
      val c = compile(w)
      val cmd = new File(context.dir, backend match {
        case "verilator" => s"V${c.main}" case _ => c.main
      })
      iotesters.Driver.run(() => w, cmd, waveform)(tester)
    }
  }
}
<|MERGE_RESOLUTION|>--- conflicted
+++ resolved
@@ -55,13 +55,8 @@
     def dump(map_t: MapType.Value)(arg: (chisel3.Bits, Int)) = arg match {case (wire, id) =>
       s"${map_t.id} ${targetName}.${nameMap(wire)} ${id} ${SimUtils.getChunks(wire)(sim.channelWidth)}\n"} 
     val sb = new StringBuilder
-<<<<<<< HEAD
-    sb append (c.IN_ADDRS  map (x => (x._1, x._2)) map {dump(MapType.IoIn,  _)} mkString "")
-    sb append (c.OUT_ADDRS map (x => (x._1, x._2)) map {dump(MapType.IoOut, _)} mkString "")
-=======
     c.IN_TR_ADDRS map dump(MapType.InTr) addString sb
     c.OUT_TR_ADDRS map dump(MapType.OutTr) addString sb
->>>>>>> fd4da527
 
     val file = new FileWriter(new File(context.dir, s"${targetName}.map"))
     try {
@@ -80,7 +75,7 @@
     def dump(arg: (String, Int)): String =
       s"#define ${arg._1} ${arg._2}\n"
     def dumpId(arg: (chisel3.Bits, Int)): String =
-      s"#define ${nameMap(arg._1)} ${arg._2 - c.CTRL_NUM}\n"
+      s"#define ${nameMap(arg._1)} ${arg._2}\n"
     def dumpNames(arg: (chisel3.Bits, Int)): Seq[String] = {
       val chunks = SimUtils.getChunks(arg._1)
       (0 until chunks) map (i => if (i == 0) "  \"%s\"".format(nameMap(arg._1)) else "  \"\"")
@@ -91,18 +86,6 @@
     }
 
     val consts = List(
-<<<<<<< HEAD
-      "MEM_AR_ADDR"     -> c.AR_ADDR,
-      "MEM_AW_ADDR"     -> c.AW_ADDR,
-      "MEM_W_ADDR"      -> c.W_ADDR,
-      "MEM_R_ADDR"      -> c.R_ADDR,
-      "POKE_SIZE"       -> c.ins.size,
-      "PEEK_SIZE"       -> c.outs.size,
-      "MEM_DATA_BITS"   -> c.arb.nastiXDataBits,
-      "TRACE_MAX_LEN"   -> sim.traceMaxLen,
-      "MEM_DATA_CHUNK"  -> SimUtils.getChunks(c.io.slave.w.bits.data)
-=======
-      "CTRL_NUM"          -> c.CTRL_NUM,
       "ENABLE_SNAPSHOT"   -> (c.sim match { case sim: SimWrapper[_] => if (sim.enableSnapshot) 1 else 0 }),
       "DAISY_WIDTH"       -> (c.sim match { case sim: SimWrapper[_] => sim.daisyWidth }),
       "POKE_SIZE"         -> c.ins.size,
@@ -111,17 +94,11 @@
       "TRACE_MAX_LEN"     -> sim.traceMaxLen,
       "MEM_DATA_CHUNK"    -> SimUtils.getChunks(c.io.slave.w.bits.data),
 
-      "HOST_RESET_ADDR"   -> ZynqCtrlSignals.HOST_RESET.id,
-      "SIM_RESET_ADDR"    -> ZynqCtrlSignals.SIM_RESET.id,
-      "STEP_ADDR"         -> ZynqCtrlSignals.STEP.id,
-      "DONE_ADDR"         -> ZynqCtrlSignals.DONE.id,
-      "TRACELEN_ADDR"     -> ZynqCtrlSignals.TRACELEN.id,
       "SRAM_RESTART_ADDR" -> c.SRAM_RESTART_ADDR,
       "MEM_AR_ADDR"       -> c.AR_ADDR,
       "MEM_AW_ADDR"       -> c.AW_ADDR,
       "MEM_W_ADDR"        -> c.W_ADDR,
       "MEM_R_ADDR"        -> c.R_ADDR
->>>>>>> fd4da527
     )
     val sb = new StringBuilder
     sb append "#ifndef __%s_H\n".format(targetName.toUpperCase)

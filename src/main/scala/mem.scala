package strober

import Chisel._
import cde.{Parameters, Field}
import junctions._

import scala.collection.mutable.ArrayBuffer
import scala.collection.immutable.ListSet

case object MemMaxCycles extends Field[Int]

class SimDecoupledIO[+T <: Data](gen: T)(implicit val p: Parameters) extends Bundle {
  val ready  = Bool(INPUT)
  val valid  = Bool(OUTPUT)
  val target = Decoupled(gen)
  def fire(dummy: Int = 0): Bool = ready && valid
  override def cloneType: this.type = new SimDecoupledIO(gen)(p).asInstanceOf[this.type] 
}

object SimMemIO {
  private val mems = ArrayBuffer[NastiIO]()
  def apply(mem: NastiIO) { mems += mem }
  def apply(i: Int) = mems(i)
  def size = mems.size
  def contains(wire: Bits) = mems exists (_.flatten.unzip._2 contains wire) 
  def zipWithIndex = mems.toList.zipWithIndex
}

class SimMemIO(implicit p: Parameters) extends NastiBundle()(p) {
  val aw = new SimDecoupledIO(new NastiWriteAddressChannel)
  val w  = new SimDecoupledIO(new NastiWriteDataChannel)
  val b  = new SimDecoupledIO(new NastiWriteResponseChannel).flip
  val ar = new SimDecoupledIO(new NastiReadAddressChannel)
  val r  = new SimDecoupledIO(new NastiReadDataChannel).flip

  def <>(mIo: NastiIO, wIo: SimWrapperIO) {
    // Target Connection
    def targetConnect[T <: Bits](target: T, wire: T) = wire match {
      case _: Bool if wire.dir == OUTPUT => target := wIo.getOuts(wire).head.bits
      case _: Bool if wire.dir == INPUT => wIo.getIns(wire).head.bits := target
      case _ if wire.dir == OUTPUT => target := Vec(wIo.getOuts(wire) map (_.bits)).toBits
      case _ if wire.dir == INPUT => wIo.getIns(wire).zipWithIndex foreach {
        case (in, i) => in.bits := target.toUInt >> UInt(i*wIo.channelWidth) }
    }
    targetConnect(aw.target.bits.id,     mIo.aw.bits.id)
    targetConnect(aw.target.bits.addr,   mIo.aw.bits.addr)
    targetConnect(aw.target.bits.len,    mIo.aw.bits.len)
    targetConnect(aw.target.bits.size,   mIo.aw.bits.size)
    targetConnect(aw.target.bits.burst,  mIo.aw.bits.burst)
    targetConnect(aw.target.bits.lock,   mIo.aw.bits.lock)
    targetConnect(aw.target.bits.cache,  mIo.aw.bits.cache)
    targetConnect(aw.target.bits.prot,   mIo.aw.bits.prot)
    targetConnect(aw.target.bits.qos,    mIo.aw.bits.qos)
    targetConnect(aw.target.bits.region, mIo.aw.bits.region)
    targetConnect(aw.target.valid,       mIo.aw.valid)
    targetConnect(aw.target.ready,       mIo.aw.ready)
    
    targetConnect(ar.target.bits.id,     mIo.ar.bits.id)
    targetConnect(ar.target.bits.addr,   mIo.ar.bits.addr)
    targetConnect(ar.target.bits.len,    mIo.ar.bits.len)
    targetConnect(ar.target.bits.size,   mIo.ar.bits.size)
    targetConnect(ar.target.bits.burst,  mIo.ar.bits.burst)
    targetConnect(ar.target.bits.lock,   mIo.ar.bits.lock)
    targetConnect(ar.target.bits.cache,  mIo.ar.bits.cache)
    targetConnect(ar.target.bits.prot,   mIo.ar.bits.prot)
    targetConnect(ar.target.bits.qos,    mIo.ar.bits.qos)
    targetConnect(ar.target.bits.region, mIo.ar.bits.region)
    targetConnect(ar.target.bits.user,   mIo.ar.bits.user)
    targetConnect(ar.target.valid,       mIo.ar.valid)
    targetConnect(ar.target.ready,       mIo.ar.ready)

    targetConnect(w.target.bits.strb,    mIo.w.bits.strb)
    targetConnect(w.target.bits.data,    mIo.w.bits.data)
    targetConnect(w.target.bits.last,    mIo.w.bits.last)
    targetConnect(w.target.bits.user,    mIo.w.bits.user)
    targetConnect(w.target.valid,        mIo.w.valid)
    targetConnect(w.target.ready,        mIo.w.ready)

    targetConnect(r.target.bits.id,      mIo.r.bits.id)
    targetConnect(r.target.bits.data,    mIo.r.bits.data)
    targetConnect(r.target.bits.last,    mIo.r.bits.last)
    targetConnect(r.target.bits.resp,    mIo.r.bits.resp)
    targetConnect(r.target.bits.user,    mIo.r.bits.user)
    targetConnect(r.target.valid,        mIo.r.valid)
    targetConnect(r.target.ready,        mIo.r.ready)

    targetConnect(b.target.bits.id,      mIo.b.bits.id)
    targetConnect(b.target.bits.resp,    mIo.b.bits.resp)
    targetConnect(b.target.bits.user,    mIo.b.bits.user)
    targetConnect(b.target.valid,        mIo.b.valid)
    targetConnect(b.target.ready,        mIo.b.ready)

    // Host Connection
    def hostConnect(res: Bool, arg: (String, Bits), ready: Bool) = arg match { 
      case (_, wire) if wire.dir == INPUT =>
        val ins = wIo.getIns(wire)
        ins foreach (_.valid := ready)
        (ins foldLeft res)(_ && _.ready)
      case (_, wire) if wire.dir == OUTPUT =>
        val outs = wIo.getOuts(wire)
        outs foreach (_.ready := ready)
        (outs foldLeft res)(_ && _.valid)
    }
    aw.valid := (mIo.aw.flatten foldLeft Bool(true))(hostConnect(_, _, aw.ready))
    ar.valid := (mIo.ar.flatten foldLeft Bool(true))(hostConnect(_, _, ar.ready))
    w.valid  := (mIo.w.flatten  foldLeft Bool(true))(hostConnect(_, _,  w.ready))
    r.ready  := (mIo.r.flatten  foldLeft Bool(true))(hostConnect(_, _,  r.valid))
    b.ready  := (mIo.b.flatten  foldLeft Bool(true))(hostConnect(_, _,  b.valid))
  }
}

class ChannelMemIOConverter(implicit p: Parameters) extends NastiModule()(p) {
  val maxLatency = p(MemMaxCycles)
  val maxLatencyWidth = log2Up(maxLatency+1)
  val io = new Bundle {
    val sim_mem  = (new SimMemIO).flip
    val host_mem =  new NastiIO
    val latency  = Decoupled(UInt(width=maxLatencyWidth)).flip
  }
  val aw = new SimDecoupledIO(new NastiWriteAddressChannel)
  val w  = new SimDecoupledIO(new NastiWriteDataChannel)
  val b  = new SimDecoupledIO(new NastiWriteResponseChannel).flip
  val ar = new SimDecoupledIO(new NastiReadAddressChannel)
  val r  = new SimDecoupledIO(new NastiReadDataChannel).flip

  val aw_buf  = Module(new Queue(new NastiWriteAddressChannel,  4,  flow=true))
  val ar_buf  = Module(new Queue(new NastiReadAddressChannel,   4,  flow=true))
<<<<<<< HEAD
  val w_buf   = Module(new Queue(new NastiWriteDataChannel,     16, flow=true))
  val r_buf   = Module(new Queue(new NastiReadDataChannel,      16, flow=true))
=======
  val w_buf   = Module(new Queue(new NastiWriteDataChannel,     32, flow=true))
  val r_buf   = Module(new Queue(new NastiReadDataChannel,      32, flow=true))
>>>>>>> 07a9f87c
  val b_buf   = Module(new Queue(new NastiWriteResponseChannel, 4,  flow=true))
  val r_pipe  = Module(new HellaQueue(maxLatency)(Valid(new NastiReadDataChannel)))
  val latency = RegInit(UInt(0, maxLatencyWidth))
  val counter = RegInit(UInt(0, maxLatencyWidth))

  io.latency.ready := latency === counter
  when (io.latency.fire()) { 
    latency := io.latency.bits
    counter := UInt(0)
  }.elsewhen (r_pipe.io.enq.fire() && counter =/= latency) {
    counter := counter + UInt(1)
  }
  r_pipe.reset := reset || io.latency.fire()

  val pipe_rdy = r_pipe.io.deq.valid && counter === latency || !latency.orR
  io.sim_mem.aw.target.ready := aw_buf.io.enq.ready && w_buf.io.enq.ready
  io.sim_mem.aw.ready        := io.sim_mem.aw.valid && pipe_rdy
  aw_buf.io.enq.bits.id      := io.sim_mem.aw.target.bits.id
  aw_buf.io.enq.bits.addr    := io.sim_mem.aw.target.bits.addr
  aw_buf.io.enq.bits.len     := io.sim_mem.aw.target.bits.len
  aw_buf.io.enq.bits.size    := io.sim_mem.aw.target.bits.size
  aw_buf.io.enq.bits.burst   := io.sim_mem.aw.target.bits.burst
  aw_buf.io.enq.bits.lock    := io.sim_mem.aw.target.bits.lock
  aw_buf.io.enq.bits.cache   := io.sim_mem.aw.target.bits.cache
  aw_buf.io.enq.bits.prot    := io.sim_mem.aw.target.bits.prot
  aw_buf.io.enq.bits.qos     := io.sim_mem.aw.target.bits.qos
  aw_buf.io.enq.bits.region  := io.sim_mem.aw.target.bits.region
  aw_buf.io.enq.bits.user    := io.sim_mem.aw.target.bits.user
  aw_buf.io.enq.valid        := io.sim_mem.aw.target.fire() && io.sim_mem.aw.ready

<<<<<<< HEAD
  io.sim_mem.ar.target.ready := Bool(true)
  io.sim_mem.ar.ready        := io.sim_mem.ar.valid && ar_buf.io.enq.ready && pipe_rdy
=======
  io.sim_mem.ar.target.ready := ar_buf.io.enq.ready && r_buf.io.enq.ready
  io.sim_mem.ar.ready        := io.sim_mem.ar.valid && pipe_rdy
>>>>>>> 07a9f87c
  ar_buf.io.enq.bits.id      := io.sim_mem.ar.target.bits.id
  ar_buf.io.enq.bits.addr    := io.sim_mem.ar.target.bits.addr
  ar_buf.io.enq.bits.len     := io.sim_mem.ar.target.bits.len
  ar_buf.io.enq.bits.size    := io.sim_mem.ar.target.bits.size
  ar_buf.io.enq.bits.burst   := io.sim_mem.ar.target.bits.burst
  ar_buf.io.enq.bits.lock    := io.sim_mem.ar.target.bits.lock
  ar_buf.io.enq.bits.cache   := io.sim_mem.ar.target.bits.cache
  ar_buf.io.enq.bits.prot    := io.sim_mem.ar.target.bits.prot
  ar_buf.io.enq.bits.qos     := io.sim_mem.ar.target.bits.qos
  ar_buf.io.enq.bits.region  := io.sim_mem.ar.target.bits.region
  ar_buf.io.enq.bits.user    := io.sim_mem.ar.target.bits.user
  ar_buf.io.enq.valid        := io.sim_mem.ar.target.fire() && io.sim_mem.ar.ready

  io.sim_mem.w.target.ready  := w_buf.io.enq.ready
  io.sim_mem.w.ready         := io.sim_mem.aw.ready
  w_buf.io.enq.bits.strb     := io.sim_mem.w.target.bits.strb
  w_buf.io.enq.bits.data     := io.sim_mem.w.target.bits.data
  w_buf.io.enq.bits.last     := io.sim_mem.w.target.bits.last
  w_buf.io.enq.bits.user     := io.sim_mem.w.target.bits.user
  w_buf.io.enq.valid         := io.sim_mem.w.target.fire() && io.sim_mem.w.ready

<<<<<<< HEAD
  io.sim_mem.b.valid := io.sim_mem.b.ready && (b_buf.io.deq.valid ||
    io.sim_mem.w.ready && !(io.sim_mem.w.target.valid && io.sim_mem.w.target.bits.last))
=======
  io.sim_mem.b.valid := io.sim_mem.b.ready && pipe_rdy && (b_buf.io.deq.valid ||
    io.sim_mem.w.ready && !(io.sim_mem.w.target.fire() && io.sim_mem.w.target.bits.last))
>>>>>>> 07a9f87c
  io.sim_mem.b.target.valid     := b_buf.io.deq.valid
  io.sim_mem.b.target.bits.id   := b_buf.io.deq.bits.id
  io.sim_mem.b.target.bits.resp := b_buf.io.deq.bits.resp
  io.sim_mem.b.target.bits.user := b_buf.io.deq.bits.user
  b_buf.io.deq.ready := io.sim_mem.b.valid && io.sim_mem.b.target.ready

  io.sim_mem.r.valid := io.sim_mem.r.ready && pipe_rdy && (
    io.sim_mem.ar.ready && !io.sim_mem.ar.target.fire() ||
    Mux(latency.orR, r_buf.io.enq.valid || r_pipe.io.deq.bits.valid, r_buf.io.deq.valid))
  io.sim_mem.r.target.valid     := Mux(latency.orR, r_pipe.io.deq.bits.valid, r_buf.io.deq.valid)
  io.sim_mem.r.target.bits.id   := Mux(latency.orR, r_pipe.io.deq.bits.bits.id, r_buf.io.deq.bits.id)
  io.sim_mem.r.target.bits.data := Mux(latency.orR, r_pipe.io.deq.bits.bits.data, r_buf.io.deq.bits.data)
  io.sim_mem.r.target.bits.last := Mux(latency.orR, r_pipe.io.deq.bits.bits.last, r_buf.io.deq.bits.last)
  io.sim_mem.r.target.bits.resp := Mux(latency.orR, r_pipe.io.deq.bits.bits.resp, r_buf.io.deq.bits.resp)
  io.sim_mem.r.target.bits.user := Mux(latency.orR, r_pipe.io.deq.bits.bits.user, r_buf.io.deq.bits.user)

<<<<<<< HEAD
  r_buf.io.deq.ready  := Mux(latency.orR, r_pipe.io.deq.fire(), io.sim_mem.r.valid && io.sim_mem.r.target.ready)
  r_pipe.io.deq.ready := io.sim_mem.r.valid && (!io.sim_mem.r.target.valid || io.sim_mem.r.target.ready) && latency === counter
  r_pipe.io.enq.valid := r_pipe.io.deq.fire() || latency =/= counter
=======
  r_buf.io.deq.ready  := Mux(latency.orR, r_pipe.io.deq.ready, io.sim_mem.r.valid && io.sim_mem.r.target.ready)
  r_pipe.io.deq.ready := io.sim_mem.r.valid && (io.sim_mem.r.target.ready || !io.sim_mem.r.target.valid)
  r_pipe.io.enq.valid := r_pipe.io.deq.ready || latency =/= counter
>>>>>>> 07a9f87c
  r_pipe.io.enq.bits.valid      := r_buf.io.deq.valid
  r_pipe.io.enq.bits.bits.id    := r_buf.io.deq.bits.id
  r_pipe.io.enq.bits.bits.data  := r_buf.io.deq.bits.data
  r_pipe.io.enq.bits.bits.last  := r_buf.io.deq.bits.last
  r_pipe.io.enq.bits.bits.resp  := r_buf.io.deq.bits.resp
  r_pipe.io.enq.bits.bits.user  := r_buf.io.deq.bits.user

  io.host_mem.aw <> aw_buf.io.deq
  io.host_mem.ar <> ar_buf.io.deq
  io.host_mem.w  <> w_buf.io.deq
  b_buf.io.enq   <> io.host_mem.b
  r_buf.io.enq   <> io.host_mem.r
}<|MERGE_RESOLUTION|>--- conflicted
+++ resolved
@@ -125,13 +125,8 @@
 
   val aw_buf  = Module(new Queue(new NastiWriteAddressChannel,  4,  flow=true))
   val ar_buf  = Module(new Queue(new NastiReadAddressChannel,   4,  flow=true))
-<<<<<<< HEAD
-  val w_buf   = Module(new Queue(new NastiWriteDataChannel,     16, flow=true))
-  val r_buf   = Module(new Queue(new NastiReadDataChannel,      16, flow=true))
-=======
   val w_buf   = Module(new Queue(new NastiWriteDataChannel,     32, flow=true))
   val r_buf   = Module(new Queue(new NastiReadDataChannel,      32, flow=true))
->>>>>>> 07a9f87c
   val b_buf   = Module(new Queue(new NastiWriteResponseChannel, 4,  flow=true))
   val r_pipe  = Module(new HellaQueue(maxLatency)(Valid(new NastiReadDataChannel)))
   val latency = RegInit(UInt(0, maxLatencyWidth))
@@ -162,13 +157,8 @@
   aw_buf.io.enq.bits.user    := io.sim_mem.aw.target.bits.user
   aw_buf.io.enq.valid        := io.sim_mem.aw.target.fire() && io.sim_mem.aw.ready
 
-<<<<<<< HEAD
-  io.sim_mem.ar.target.ready := Bool(true)
-  io.sim_mem.ar.ready        := io.sim_mem.ar.valid && ar_buf.io.enq.ready && pipe_rdy
-=======
   io.sim_mem.ar.target.ready := ar_buf.io.enq.ready && r_buf.io.enq.ready
   io.sim_mem.ar.ready        := io.sim_mem.ar.valid && pipe_rdy
->>>>>>> 07a9f87c
   ar_buf.io.enq.bits.id      := io.sim_mem.ar.target.bits.id
   ar_buf.io.enq.bits.addr    := io.sim_mem.ar.target.bits.addr
   ar_buf.io.enq.bits.len     := io.sim_mem.ar.target.bits.len
@@ -190,13 +180,8 @@
   w_buf.io.enq.bits.user     := io.sim_mem.w.target.bits.user
   w_buf.io.enq.valid         := io.sim_mem.w.target.fire() && io.sim_mem.w.ready
 
-<<<<<<< HEAD
-  io.sim_mem.b.valid := io.sim_mem.b.ready && (b_buf.io.deq.valid ||
-    io.sim_mem.w.ready && !(io.sim_mem.w.target.valid && io.sim_mem.w.target.bits.last))
-=======
   io.sim_mem.b.valid := io.sim_mem.b.ready && pipe_rdy && (b_buf.io.deq.valid ||
     io.sim_mem.w.ready && !(io.sim_mem.w.target.fire() && io.sim_mem.w.target.bits.last))
->>>>>>> 07a9f87c
   io.sim_mem.b.target.valid     := b_buf.io.deq.valid
   io.sim_mem.b.target.bits.id   := b_buf.io.deq.bits.id
   io.sim_mem.b.target.bits.resp := b_buf.io.deq.bits.resp
@@ -213,15 +198,9 @@
   io.sim_mem.r.target.bits.resp := Mux(latency.orR, r_pipe.io.deq.bits.bits.resp, r_buf.io.deq.bits.resp)
   io.sim_mem.r.target.bits.user := Mux(latency.orR, r_pipe.io.deq.bits.bits.user, r_buf.io.deq.bits.user)
 
-<<<<<<< HEAD
-  r_buf.io.deq.ready  := Mux(latency.orR, r_pipe.io.deq.fire(), io.sim_mem.r.valid && io.sim_mem.r.target.ready)
-  r_pipe.io.deq.ready := io.sim_mem.r.valid && (!io.sim_mem.r.target.valid || io.sim_mem.r.target.ready) && latency === counter
-  r_pipe.io.enq.valid := r_pipe.io.deq.fire() || latency =/= counter
-=======
   r_buf.io.deq.ready  := Mux(latency.orR, r_pipe.io.deq.ready, io.sim_mem.r.valid && io.sim_mem.r.target.ready)
   r_pipe.io.deq.ready := io.sim_mem.r.valid && (io.sim_mem.r.target.ready || !io.sim_mem.r.target.valid)
   r_pipe.io.enq.valid := r_pipe.io.deq.ready || latency =/= counter
->>>>>>> 07a9f87c
   r_pipe.io.enq.bits.valid      := r_buf.io.deq.valid
   r_pipe.io.enq.bits.bits.id    := r_buf.io.deq.bits.id
   r_pipe.io.enq.bits.bits.data  := r_buf.io.deq.bits.data

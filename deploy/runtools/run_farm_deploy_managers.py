--- conflicted
+++ resolved
@@ -14,11 +14,7 @@
 from fsspec.core import url_to_fs # type: ignore
 from pathlib import Path
 
-<<<<<<< HEAD
-from util.streamlogger import StreamLogger
 from util.io import downloadURI
-=======
->>>>>>> 83e80830
 from awstools.awstools import terminate_instances, get_instance_ids_for_instances
 from runtools.utils import has_sudo
 

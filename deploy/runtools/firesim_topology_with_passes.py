""" This constructs a topology and performs a series of passes on it. """

from __future__ import  annotations

import time
import os
import pprint
import logging
<<<<<<< HEAD
from datetime import datetime
from functools import reduce
import types
from colorama import Fore, Style # type: ignore
from fabric.api import parallel, execute # type: ignore

from runtools.switch_model_config import *
from runtools.firesim_topology_core import *
from runtools.utils import MacAddress
from runtools.run_farm import *
from runtools.runtime_config import RuntimeHWDB
from runtools.workload import WorkloadConfig
=======
import datetime
from fabric.api import env, parallel, execute, run, local, warn_only # type: ignore
from colorama import Fore, Style # type: ignore
import types
from functools import reduce
>>>>>>> f2887d39

from runtools.firesim_topology_elements import FireSimServerNode, FireSimDummyServerNode, FireSimSwitchNode
from runtools.firesim_topology_core import FireSimTopology
from runtools.utils import MacAddress
from util.streamlogger import StreamLogger

<<<<<<< HEAD
from typing import cast

rootLogger = logging.getLogger()

@parallel # type: ignore
=======
from typing import Dict, Any, cast, List, TYPE_CHECKING
if TYPE_CHECKING:
    from runtools.run_farm import RunFarm
    from runtools.runtime_config import RuntimeHWDB
    from runtools.workload import WorkloadConfig

rootLogger = logging.getLogger()

@parallel
>>>>>>> f2887d39
def instance_liveness() -> None:
    """ Confirm that all instances are accessible (are running and can be ssh'ed into) first so that we don't run any
    actual firesim-related commands on only some of the run farm machines."""
    rootLogger.info("""[{}] Checking if host instance is up...""".format(env.host_string))
    with StreamLogger('stdout'), StreamLogger('stderr'):
        run("uname -a")

class FireSimTopologyWithPasses:
    """ This class constructs a FireSimTopology, then performs a series of passes
    on the topology to map it all the way to something usable to deploy a simulation.

    >>> tconf = FireSimTargetConfiguration("example_16config")
    """
    passes_used: List[str]
    user_topology_name: str
    no_net_num_nodes: int
    run_farm: RunFarm
    hwdb: RuntimeHWDB
    workload: WorkloadConfig
    firesimtopol: FireSimTopology
    defaulthwconfig: str
    defaultlinklatency: int
    defaultswitchinglatency: int
    defaultnetbandwidth: int
    defaultprofileinterval: int
    defaulttraceenable: bool
    defaulttraceselect: str
    defaulttracestart: str
    defaulttraceend: str
    defaulttraceoutputformat: str
    defaultautocounterreadrate: int
    defaultzerooutdram: bool
    defaultdisableasserts: bool
    defaultprintstart: str
    defaultprintend: str
<<<<<<< HEAD
    defaultprintcycleprefix: int
=======
    defaultprintcycleprefix: bool
>>>>>>> f2887d39
    terminateoncompletion: bool

    def __init__(self, user_topology_name: str, no_net_num_nodes: int, run_farm: RunFarm, hwdb: RuntimeHWDB,
            defaulthwconfig: str, workload: WorkloadConfig, defaultlinklatency: int, defaultswitchinglatency: int,
            defaultnetbandwidth: int, defaultprofileinterval: int,
            defaulttraceenable: bool, defaulttraceselect: str, defaulttracestart: str, defaulttraceend: str,
            defaulttraceoutputformat: str,
            defaultautocounterreadrate: int, terminateoncompletion: bool,
            defaultzerooutdram: bool, defaultdisableasserts: bool,
<<<<<<< HEAD
            defaultprintstart: str, defaultprintend: str, defaultprintcycleprefix: int):
=======
            defaultprintstart: str, defaultprintend: str, defaultprintcycleprefix: bool) -> None:
>>>>>>> f2887d39
        self.passes_used = []
        self.user_topology_name = user_topology_name
        self.no_net_num_nodes = no_net_num_nodes
        self.run_farm = run_farm
        self.hwdb = hwdb
        self.workload = workload
        self.firesimtopol = FireSimTopology(user_topology_name, no_net_num_nodes)
        self.defaulthwconfig = defaulthwconfig
        self.defaultlinklatency = defaultlinklatency
        self.defaultswitchinglatency = defaultswitchinglatency
        self.defaultnetbandwidth = defaultnetbandwidth
        self.defaultprofileinterval = defaultprofileinterval
        self.defaulttraceenable = defaulttraceenable
        self.defaulttraceselect = defaulttraceselect
        self.defaulttracestart = defaulttracestart
        self.defaulttraceend = defaulttraceend
        self.defaulttraceoutputformat = defaulttraceoutputformat
        self.defaultautocounterreadrate = defaultautocounterreadrate
        self.defaultzerooutdram = defaultzerooutdram
        self.defaultdisableasserts = defaultdisableasserts
        self.defaultprintstart = defaultprintstart
        self.defaultprintend = defaultprintend
        self.defaultprintcycleprefix = defaultprintcycleprefix
        self.terminateoncompletion = terminateoncompletion

        self.phase_one_passes()

<<<<<<< HEAD
    def pass_return_dfs(self) -> List[FireSimNode]:
        """ Just return the nodes in DFS order """
        return self.firesimtopol.get_dfs_order()
=======
>>>>>>> f2887d39

    def pass_assign_mac_addresses(self) -> None:
        """ DFS through the topology to assign mac addresses """
        self.passes_used.append("pass_assign_mac_addresses")

        nodes_dfs_order = self.firesimtopol.get_dfs_order()
        MacAddress.reset_allocator()
        for node in nodes_dfs_order:
            if isinstance(node, FireSimServerNode):
                node.assign_mac_address(MacAddress())

<<<<<<< HEAD
=======

>>>>>>> f2887d39
    def pass_compute_switching_tables(self) -> None:
        """ This creates the MAC addr -> port lists for switch nodes.

        a) First, a pass that computes "downlinkmacs" for each node, which
        represents all of the MAC addresses that are reachable on the downlinks
        of this switch, to advertise to uplinks.

        b) Next, a pass that actually constructs the MAC addr -> port lists
        for switch nodes.

        It is assumed that downlinks take ports [0, num downlinks) and
        uplinks take ports [num downlinks, num downlinks + num uplinks)

        This will currently just assume that there is one uplink, since the
        switch models do not handle load balancing across multiple paths.
        """

        # this pass requires mac addresses to already be assigned
        assert "pass_assign_mac_addresses" in self.passes_used
        self.passes_used.append("pass_compute_switching_tables")

        nodes_dfs_order = self.firesimtopol.get_dfs_order()
        for node in nodes_dfs_order:
            if isinstance(node, FireSimServerNode):
                node.downlinkmacs = [node.get_mac_address()]
            else:
                childdownlinkmacs: List[List[MacAddress]] = []
                for x in node.downlinks:
                    childdownlinkmacs.append(x.get_downlink_side().downlinkmacs)

                # flatten
                node.downlinkmacs = reduce(lambda x, y: x + y, childdownlinkmacs)

        switches_dfs_order = self.firesimtopol.get_dfs_order_switches()

        for switch in switches_dfs_order:
            uplinkportno = len(switch.downlinks)

            # prepopulate the table with the last port, which will be
            switchtab = [uplinkportno for x in range(MacAddress.next_mac_to_allocate())]
            for port_no in range(len(switch.downlinks)):
                portmacs = switch.downlinks[port_no].get_downlink_side().downlinkmacs
                for mac in portmacs:
                    switchtab[mac.as_int_no_prefix()] = port_no

            switch.switch_table = switchtab

    def pass_create_topology_diagram(self) -> None:
        """ Produce a PDF that shows a diagram of the network.
        Useful for debugging passes to see what has been done to particular
        nodes. """
        from graphviz import Digraph # type: ignore

        gviz_graph = Digraph('gviz_graph', filename='generated-topology-diagrams/firesim_topology'
                             + self.user_topology_name + '.gv',
                             node_attr={'shape': 'record', 'height': '.1'})

        # add all nodes to the graph
        nodes_dfs_order = self.firesimtopol.get_dfs_order()
        for node in nodes_dfs_order:
            nodehost = node.get_host_instance()
            with gviz_graph.subgraph(name='cluster_' + str(nodehost), node_attr={'shape': 'box'}) as cluster:
                cluster.node(str(node), node.diagramstr())
                cluster.attr(label=str(nodehost))


        # add all edges to the graph
        switches_dfs_order = self.firesimtopol.get_dfs_order_switches()
        for node in switches_dfs_order:
            for downlink in node.downlinks:
                downlink_side = downlink.get_downlink_side()
                gviz_graph.edge(str(node), str(downlink_side))

        gviz_graph.render(view=False)

    def pass_no_net_host_mapping(self) -> None:
        # only if we have no networks - pack simulations
        # assumes the user has provided enough or more slots
        servers = self.firesimtopol.get_dfs_order_servers()
        serverind = 0

        run_farm_nodes = self.run_farm.get_all_host_nodes()
        fpga_nodes = cast(List[FPGAInst], list(filter(lambda x: x.is_fpga_node(), run_farm_nodes)))
        fpga_nodes.sort(reverse=True, key=lambda x: x.get_num_fpga_slots_max()) # largest fpga nodes 1st

        # find unused fpga (starting from largest)
        for node in fpga_nodes:
            for slot in range(node.get_num_fpga_slots_max()):
                node.add_simulation(servers[serverind])
                serverind += 1
                if len(servers) == serverind:
                    return
        assert serverind == len(servers), "ERR: all servers were not assigned to a host."

    def pass_simple_networked_host_node_mapping(self) -> None:
        """ A very simple host mapping strategy.  """
        switches = self.firesimtopol.get_dfs_order_switches()

        run_farm_nodes = self.run_farm.get_all_host_nodes()
        switch_nodes = list(filter(lambda x: not x.is_fpga_node(), run_farm_nodes))
        fpga_nodes = cast(List[FPGAInst], list(filter(lambda x: x.is_fpga_node(), run_farm_nodes)))
        fpga_nodes.sort(key=lambda x: x.get_num_fpga_slots_max()) # smallest fpga nodes 1st

        for switch in switches:
            # Filter out FireSimDummyServerNodes for actually deploying.
            # Infrastructure after this point will automatically look at the
            # FireSimDummyServerNodes if a FireSimSuperNodeServerNode is used
<<<<<<< HEAD
            downlinknodes = list(map(lambda x: x.get_downlink_side(), [downlink for downlink in switch.downlinks if not isinstance(downlink.get_downlink_side(), FireSimDummyServerNode)]))
            if all([isinstance(x, FireSimSwitchNode) for x in downlinknodes]):
                # all downlinks are switches (use new switch instance for each)
                for node in switch_nodes:
                    if node.get_num_switch_slots_consumed() == 0:
                        node.add_switch(switch)
            elif all([isinstance(x, FireSimServerNode) for x in downlinknodes]):
                # find unused fpga (starting from smallest) that has all the slots needed for adding downlinks (greedy choice)
                for node in fpga_nodes:
                    if node.get_num_fpga_slots_consumed() == 0 and node.get_num_fpga_slots_max() >= len(downlinknodes):
                        node.add_switch(switch)
                        for server in downlinknodes:
                            assert isinstance(server, FireSimServerNode)
                            node.add_simulation(server)
            else:
                assert False, "Mixed downlinks currently not supported."""

    def mapping_use_one_fpga_node(self) -> None:
        """ Just put everything on one fpga node """
=======
            alldownlinknodes = list(map(lambda x: x.get_downlink_side(), [downlink for downlink in switch.downlinks if not isinstance(downlink.get_downlink_side(), FireSimDummyServerNode)]))
            if all([isinstance(x, FireSimSwitchNode) for x in alldownlinknodes]):
                # all downlinks are switches
                self.run_farm.m4_16s[m4_16s_used].add_switch(switch)
                m4_16s_used += 1
            elif all([isinstance(x, FireSimServerNode) for x in alldownlinknodes]):
                downlinknodes = cast(List[FireSimServerNode], alldownlinknodes)
                # all downlinks are simulations
                if (len(downlinknodes) == 1) and (f1_2s_used < len(self.run_farm.f1_2s)):
                    self.run_farm.f1_2s[f1_2s_used].add_switch(switch)
                    self.run_farm.f1_2s[f1_2s_used].add_simulation(downlinknodes[0])
                    f1_2s_used += 1
                elif (len(downlinknodes) <= 2) and (f1_4s_used < len(self.run_farm.f1_4s)):
                    self.run_farm.f1_4s[f1_4s_used].add_switch(switch)
                    for server in downlinknodes:
                        self.run_farm.f1_4s[f1_4s_used].add_simulation(server)
                    f1_4s_used += 1
                else:
                    self.run_farm.f1_16s[f1_16s_used].add_switch(switch)
                    for server in downlinknodes:
                        self.run_farm.f1_16s[f1_16s_used].add_simulation(server)
                    f1_16s_used += 1
            else:
                assert False, "Mixed downlinks currently not supported."""

    def mapping_use_one_f1_16xlarge(self) -> None:
        """ Just put everything on one f1.16xlarge """
>>>>>>> f2887d39
        switches = self.firesimtopol.get_dfs_order_switches()

        fpga_nodes_used = 0
        run_farm_nodes = self.run_farm.get_all_host_nodes()
        fpga_nodes = cast(List[FPGAInst], list(filter(lambda x: x.is_fpga_node(), run_farm_nodes)))

        for switch in switches:
<<<<<<< HEAD
            fpga_nodes[fpga_nodes_used].add_switch(switch)
            downlinknodes = map(lambda x: x.get_downlink_side(), switch.downlinks)
            if all([isinstance(x, FireSimServerNode) for x in downlinknodes]):
=======
            self.run_farm.f1_16s[f1_16s_used].add_switch(switch)
            alldownlinknodes = map(lambda x: x.get_downlink_side(), switch.downlinks)
            if all([isinstance(x, FireSimServerNode) for x in alldownlinknodes]):
                downlinknodes = cast(List[FireSimServerNode], alldownlinknodes)
>>>>>>> f2887d39
                for server in downlinknodes:
                    assert isinstance(server, FireSimServerNode)
                    fpga_nodes[fpga_nodes_used].add_simulation(server)
            elif any([isinstance(x, FireSimServerNode) for x in downlinknodes]):
                assert False, "MIXED DOWNLINKS NOT SUPPORTED."
        fpga_nodes_used += 1

    def pass_perform_host_node_mapping(self) -> None:
        """ This pass assigns host nodes to nodes in the abstract FireSim
        configuration tree.


        This is currently not a smart mapping: If your
        top level elements are switches, it will assume you're simulating a
        networked config, """

<<<<<<< HEAD
        # enforce that this is only no net in all other non-EC2 cases
        assert isinstance(self.run_farm, AWSEC2F1)
        if isinstance(self.run_farm, AWSEC2F1):
            if self.firesimtopol.custom_mapper is None:
                """ Use default mapping strategy. The topol has not specified a
                special one. """
                # if your roots are servers, just pack as tightly as possible, since
                # you have no_net_config
                if all([isinstance(x, FireSimServerNode) for x in self.firesimtopol.roots]):
                    # all roots are servers, so we're in no_net_config
                    # if the user has specified any 16xlarges, we assign to them first
                    self.pass_no_net_host_mapping()
                else:
                    # now, we're handling the cycle-accurate networked simulation case
                    # currently, we only handle the case where
                    self.pass_simple_networked_host_node_mapping()
            elif isinstance(self.firesimtopol.custom_mapper, types.FunctionType):
                """ call the mapper fn defined in the topology itself. """
                self.firesimtopol.custom_mapper(self)
            elif isinstance(self.firesimtopol.custom_mapper, str):
                """ assume that the mapping strategy is a custom pre-defined strategy
                given in this class, supplied as a string in the topology """
                mapperfunc = getattr(self, self.firesimtopol.custom_mapper)
                mapperfunc()
            else:
                assert False, "IMPROPER MAPPING CONFIGURATION"
=======
        if self.firesimtopol.custom_mapper is None:
            """ Use default mapping strategy. The topol has not specified a
            special one. """
            # if your roots are servers, just pack as tightly as possible, since
            # you have no_net_config
            if all([isinstance(x, FireSimServerNode) for x in self.firesimtopol.roots]):
                # all roots are servers, so we're in no_net_config
                # if the user has specified any 16xlarges, we assign to them first
                self.pass_no_net_host_mapping()
            else:
                # now, we're handling the cycle-accurate networked simulation case
                # currently, we only handle the case where
                self.pass_simple_networked_host_node_mapping()
        elif type(self.firesimtopol.custom_mapper) == types.FunctionType:
            """ call the mapper fn defined in the topology itself. """
            self.firesimtopol.custom_mapper(self)
        elif type(self.firesimtopol.custom_mapper) == str:
            """ assume that the mapping strategy is a custom pre-defined strategy
            given in this class, supplied as a string in the topology """
            mapperfunc = getattr(self, self.firesimtopol.custom_mapper)
            mapperfunc()
        else:
            assert False, "IMPROPER MAPPING CONFIGURATION"
>>>>>>> f2887d39

    def pass_apply_default_hwconfig(self) -> None:
        """ This is the default mapping pass for hardware configurations - it
        does 3 things:
            1) If a node has a hardware config assigned (as a string), replace
            it with the appropriate RuntimeHWConfig object. If it already a
            RuntimeHWConfig object then keep it the same.
            2) If a node's hardware config is none, give it the default
            hardware config.
            3) In either case, call get_deploytriplet_for_config() once to
            make the API call and cache the result for the deploytriplet.
        """
        servers = self.firesimtopol.get_dfs_order_servers()

        for server in servers:
            hw_cfg = server.get_server_hardware_config()
            if hw_cfg is None:
                # 2)
                defaulthwconfig_obj = self.hwdb.get_runtimehwconfig_from_name(self.defaulthwconfig)
                hw_cfg = defaulthwconfig_obj
            else:
                if isinstance(hw_cfg, str):
                    # 1) str
                    hw_cfg = self.hwdb.get_runtimehwconfig_from_name(hw_cfg)
                # 1) hwcfg
            # 3)
            hw_cfg.get_deploytriplet_for_config()
            server.set_server_hardware_config(hw_cfg)

    def pass_apply_default_network_params(self) -> None:
        """ If the user has not set per-node network parameters in the topology,
        apply the defaults. """
        allnodes = self.firesimtopol.get_dfs_order()

        for node in allnodes:
            if isinstance(node, FireSimSwitchNode):
                if node.switch_link_latency is None:
                    node.switch_link_latency = self.defaultlinklatency
                if node.switch_switching_latency is None:
                    node.switch_switching_latency = self.defaultswitchinglatency
                if node.switch_bandwidth is None:
                    node.switch_bandwidth = self.defaultnetbandwidth

            if isinstance(node, FireSimServerNode):
                if node.server_link_latency is None:
                    node.server_link_latency = self.defaultlinklatency
                if node.server_bw_max is None:
                    node.server_bw_max = self.defaultnetbandwidth
                # TODO: some of this stuff seems misplaced...
                if node.server_profile_interval is None:
                    node.server_profile_interval = self.defaultprofileinterval
                if node.trace_enable is None:
                    node.trace_enable = self.defaulttraceenable
                if node.trace_select is None:
                    node.trace_select = self.defaulttraceselect
                if node.trace_start is None:
                    node.trace_start = self.defaulttracestart
                if node.trace_end is None:
                    node.trace_end = self.defaulttraceend
                if node.trace_output_format is None:
                    node.trace_output_format = self.defaulttraceoutputformat
                if node.autocounter_readrate is None:
                    node.autocounter_readrate = self.defaultautocounterreadrate
                if node.zerooutdram is None:
                    node.zerooutdram = self.defaultzerooutdram
                if node.disable_asserts is None:
                    node.disable_asserts = self.defaultdisableasserts
                if node.print_start is None:
                    node.print_start = self.defaultprintstart
                if node.print_end is None:
                    node.print_end = self.defaultprintend
                if node.print_cycle_prefix is None:
                    node.print_cycle_prefix = self.defaultprintcycleprefix


    def pass_allocate_nbd_devices(self) -> None:
        """ allocate NBD devices. this must be done here to preserve the
        data structure for use in runworkload teardown. """
        servers = self.firesimtopol.get_dfs_order_servers()
        for server in servers:
            server.allocate_nbds()


    def pass_assign_jobs(self) -> None:
        """ assign jobs to simulations. """
        servers = self.firesimtopol.get_dfs_order_servers()
        for i in range(len(servers)):
            servers[i].assign_job(self.workload.get_job(i))


    def phase_one_passes(self) -> None:
        """ These are passes that can run without requiring host-node binding.
        i.e. can be run before you have run launchrunfarm. They're run
        automatically when creating this object. """
        self.pass_assign_mac_addresses()
        self.pass_compute_switching_tables()
        self.pass_perform_host_node_mapping() # TODO: we can know ports here?
        self.pass_apply_default_hwconfig()
        self.pass_apply_default_network_params()
        self.pass_assign_jobs()
        self.pass_allocate_nbd_devices()

        self.pass_create_topology_diagram()

    def pass_build_required_drivers(self) -> None:
        """ Build all FPGA drivers. The method we're calling here won't actually
        repeat the build process more than once per run of the manager. """
        servers = self.firesimtopol.get_dfs_order_servers()

        for server in servers:
            server.get_resolved_server_hardware_config().build_fpga_driver()

    def pass_build_required_switches(self) -> None:
        """ Build all the switches required for this simulation. """
        # the way the switch models are designed, this requires hosts to be
        # bound to instances.
        switches = self.firesimtopol.get_dfs_order_switches()
        for switch in switches:
            switch.build_switch_sim_binary()


    def infrasetup_passes(self, use_mock_instances_for_testing: bool) -> None:
        """ extra passes needed to do infrasetup """
        self.run_farm.post_launch_binding(use_mock_instances_for_testing)

        self.pass_build_required_drivers()
        self.pass_build_required_switches()

        @parallel
        def infrasetup_node_wrapper(runfarm: RunFarm) -> None:
            my_node = runfarm.lookup_by_ip_addr(env.host_string)
            assert my_node is not None
            assert my_node.instance_deploy_manager is not None
            my_node.instance_deploy_manager.infrasetup_instance()

        all_runfarm_ips = [x.get_ip() for x in self.run_farm.get_all_host_nodes()]
        execute(instance_liveness, hosts=all_runfarm_ips)
        execute(infrasetup_node_wrapper, self.run_farm, hosts=all_runfarm_ips)

    def boot_simulation_passes(self, use_mock_instances_for_testing: bool, skip_instance_binding: bool = False) -> None:
        """ Passes that setup for boot and boot the simulation.
        skip instance binding lets users not call the binding pass on the run_farm
        again, e.g. if this was called by runworkload (because runworkload calls
        boot_simulation_passes internally)
        TODO: the reason we need this is that somehow we're getting
        garbage results if the AWS EC2 API gets called twice by accident
        (e.g.  incorrect private IPs)
        """
        if not skip_instance_binding:
            self.run_farm.post_launch_binding(use_mock_instances_for_testing)

        @parallel
        def boot_switch_wrapper(runfarm: RunFarm) -> None:
            my_node = runfarm.lookup_by_ip_addr(env.host_string)
            assert my_node is not None
            assert my_node.instance_deploy_manager is not None
            my_node.instance_deploy_manager.start_switches_instance()

        all_runfarm_ips = [x.get_ip() for x in self.run_farm.get_all_host_nodes()]
        execute(instance_liveness, hosts=all_runfarm_ips)
        execute(boot_switch_wrapper, self.run_farm, hosts=all_runfarm_ips)

        @parallel
        def boot_simulation_wrapper(runfarm: RunFarm) -> None:
            my_node = runfarm.lookup_by_ip_addr(env.host_string)
            assert my_node is not None
            assert my_node.instance_deploy_manager is not None
            my_node.instance_deploy_manager.start_simulations_instance()

        execute(boot_simulation_wrapper, self.run_farm, hosts=all_runfarm_ips)

    def kill_simulation_passes(self, use_mock_instances_for_testing: bool, disconnect_all_nbds: bool = True) -> None:
        """ Passes that kill the simulator. """
        self.run_farm.post_launch_binding(use_mock_instances_for_testing)

        all_runfarm_ips = [x.get_ip() for x in self.run_farm.get_all_host_nodes()]

        @parallel
        def kill_switch_wrapper(runfarm: RunFarm) -> None:
            my_node = runfarm.lookup_by_ip_addr(env.host_string)
            assert my_node is not None
            assert my_node.instance_deploy_manager is not None
            my_node.instance_deploy_manager.kill_switches_instance()

        @parallel
        def kill_simulation_wrapper(runfarm: RunFarm) -> None:
            my_node = runfarm.lookup_by_ip_addr(env.host_string)
            assert my_node is not None
            assert my_node.instance_deploy_manager is not None
            my_node.instance_deploy_manager.kill_simulations_instance(disconnect_all_nbds=disconnect_all_nbds)

        execute(kill_switch_wrapper, self.run_farm, hosts=all_runfarm_ips)
        execute(kill_simulation_wrapper, self.run_farm, hosts=all_runfarm_ips)

        def screens() -> None:
            """ poll on screens to make sure kill succeeded. """
            with warn_only():
                rootLogger.info("Confirming exit...")
                # keep checking screen until it reports that there are no screens left
                while True:
                    with StreamLogger('stdout'), StreamLogger('stderr'):
                        screenoutput = run("screen -ls")
                        # If AutoILA is enabled, use the following condition
                        if "2 Sockets in" in screenoutput and "hw_server" in screenoutput and "virtual_jtag" in screenoutput:
                            break
                        # If AutoILA is disabled, use the following condition
                        elif "No Sockets found" in screenoutput:
                            break
                        time.sleep(1)

        execute(screens, hosts=all_runfarm_ips)

    def run_workload_passes(self, use_mock_instances_for_testing: bool) -> None:
        """ extra passes needed to do runworkload. """

        if isinstance(self.run_farm, AWSEC2F1):
            if use_mock_instances_for_testing:
                self.run_farm.bind_mock_instances_to_objects()
            else:
                self.run_farm.bind_real_instances_to_objects()

        all_runfarm_ips = [x.get_ip() for x in self.run_farm.get_all_host_nodes()]

        rootLogger.info("""Creating the directory: {}""".format(self.workload.job_results_dir))
        with StreamLogger('stdout'), StreamLogger('stderr'):
            localcap = local("""mkdir -p {}""".format(self.workload.job_results_dir), capture=True)
            rootLogger.debug("[localhost] " + str(localcap))
            rootLogger.debug("[localhost] " + str(localcap.stderr))

        # boot up as usual
        self.boot_simulation_passes(False, skip_instance_binding=True)

        @parallel
        def monitor_jobs_wrapper(runfarm, completed_jobs: List[str], teardown: bool, terminateoncompletion: bool, job_results_dir: str) -> Dict[str, Dict[str, bool]]:
            """ on each instance, check over its switches and simulations
            to copy results off. """
            my_node = runfarm.lookup_by_ip_addr(env.host_string)
            assert my_node.instance_deploy_manager is not None
            return my_node.instance_deploy_manager.monitor_jobs_instance(completed_jobs, teardown, terminateoncompletion, job_results_dir)


        def loop_logger(instancestates: Dict[str, Any], terminateoncompletion: bool) -> None:
            """ Print the simulation status nicely. """

            instancestate_map = dict()
            if terminateoncompletion:
                for instip, instdata in instancestates.items():
                    # if terminateoncompletion and all sims are terminated, the inst must have been terminated
                    instancestate_map[instip] = all([x[1] for x in instdata['sims'].items()])
            else:
                instancestate_map = {inst: False for inst in instancestates.keys()}

            switchstates = []
            for instip, instdata in instancestates.items():
                for switchname, switchcompleted in instdata['switches'].items():
                    switchstates.append({'hostip': instip,
                                         'switchname': switchname,
                                         'running': not switchcompleted})

            simstates = []
            for instip, instdata in instancestates.items():
                for simname, simcompleted in instdata['sims'].items():
                    simstates.append({'hostip': instip,
                                         'simname': simname,
                                         'running': not simcompleted})


            truefalsecolor = [Fore.YELLOW + "False" + Style.RESET_ALL,
                                    Fore.GREEN + "True " + Style.RESET_ALL]
            inverttruefalsecolor = [Fore.GREEN + "False" + Style.RESET_ALL,
                                    Fore.YELLOW + "True " + Style.RESET_ALL]



            totalsims = len(simstates)
            totalinsts = len(instancestate_map.keys())
            runningsims = len([x for x in simstates if x['running']])
            runninginsts = len([x for x in instancestate_map.items() if not x[1]])

            # clear the screen
            rootLogger.info('\033[2J')
            rootLogger.info("""FireSim Simulation Status @ {}""".format(str(datetime.utcnow())))
            rootLogger.info("-"*80)
            rootLogger.info("""This workload's output is located in:\n{}""".format(self.workload.job_results_dir))
<<<<<<< HEAD
            rootLogger.info("""This run's log is located in:\n{}""".format(rootLogger.handlers[0].filename))
=======
            assert isinstance(rootLogger.handlers[0], logging.FileHandler)
            rootLogger.info("""This run's log is located in:\n{}""".format(rootLogger.handlers[0].baseFilename))
>>>>>>> f2887d39
            rootLogger.info("""This status will update every 10s.""")
            rootLogger.info("-"*80)
            rootLogger.info("Instances")
            rootLogger.info("-"*80)
            for instance in instancestate_map.keys():
                rootLogger.info("""Instance IP:{:>15} | Terminated: {}""".format(instance, truefalsecolor[instancestate_map[instance]]))
            rootLogger.info("-"*80)
            rootLogger.info("Simulated Switches")
            rootLogger.info("-"*80)
            for switchinfo in switchstates:
                rootLogger.info("""Instance IP:{:>15} | Switch name: {} | Switch running: {}""".format(switchinfo['hostip'], switchinfo['switchname'], truefalsecolor[switchinfo['running']]))
            rootLogger.info("-"*80)
            rootLogger.info("Simulated Nodes/Jobs")
            rootLogger.info("-"*80)
            for siminfo in simstates:
                rootLogger.info("""Instance IP:{:>15} | Job: {} | Sim running: {}""".format(siminfo['hostip'], siminfo['simname'], inverttruefalsecolor[siminfo['running']]))
            rootLogger.info("-"*80)
            rootLogger.info("Summary")
            rootLogger.info("-"*80)
            rootLogger.info("""{}/{} instances are still running.""".format(runninginsts, totalinsts))
            rootLogger.info("""{}/{} simulations are still running.""".format(runningsims, totalsims))
            rootLogger.info("-"*80)

        # teardown is required if roots are switches
        teardown_required = isinstance(self.firesimtopol.roots[0], FireSimSwitchNode)

        # run polling loop
        while True:
            """ break out of this loop when either all sims are completed (no
            network) or when one sim is completed (networked case) """

            def get_jobs_completed_local_info():
                # this is a list of jobs completed, since any completed job will have
                # a directory within this directory.
                jobscompleted = os.listdir(self.workload.job_results_dir)
                rootLogger.debug("dir based jobs completed: " + str(jobscompleted))
                return jobscompleted

            jobscompleted = get_jobs_completed_local_info()


            # this job on the instance should return all the state about the instance
            # e.g.:
            # if an instance has been terminated (really - is termination
            # requested and no jobs are left, then we will have implicitly
            # terminated
            teardown = False
            instancestates = execute(monitor_jobs_wrapper, self.run_farm,
                                    jobscompleted, teardown,
                                    self.terminateoncompletion,
                                    self.workload.job_results_dir,
                                    hosts=all_runfarm_ips)

            # log sim state, raw
            rootLogger.debug(pprint.pformat(instancestates))

            # log sim state, properly
            loop_logger(instancestates, self.terminateoncompletion)

            jobs_complete_dict = dict()
            simstates = [x['sims'] for x in instancestates.values()]
            for x in simstates:
                jobs_complete_dict.update(x)
            global_status = jobs_complete_dict.values()
            rootLogger.debug("jobs complete dict " + str(jobs_complete_dict))
            rootLogger.debug("global status: " + str(global_status))

            if teardown_required and any(global_status):
                # in this case, do the teardown, then call exec again, then exit
                rootLogger.info("Teardown required, manually tearing down...")
                # do not disconnect nbds, because we may need them for copying
                # results. the process of copying results will tear them down anyway
                self.kill_simulation_passes(use_mock_instances_for_testing, disconnect_all_nbds=False)
                rootLogger.debug("continuing one more loop to fully copy results and terminate")
                teardown = True
                # get latest local info about jobs completed. avoid extra copy
                jobscompleted = get_jobs_completed_local_info()
                instancestates = execute(monitor_jobs_wrapper, self.run_farm,
                                        jobscompleted, teardown,
                                        self.terminateoncompletion,
                                        self.workload.job_results_dir,
                                        hosts=all_runfarm_ips)
                break
            if not teardown_required and all(global_status):
                break

            time.sleep(10)

        # run post-workload hook, if one exists
        if self.workload.post_run_hook is not None:
            rootLogger.info("Running post_run_hook...")
            with StreamLogger('stdout'), StreamLogger('stderr'):
                localcap = local("""cd {} && {} {}""".format(self.workload.workload_input_base_dir,
                                                  self.workload.post_run_hook,
                                                  self.workload.job_results_dir),
                                                  capture=True)
                rootLogger.debug("[localhost] " + str(localcap))
                rootLogger.debug("[localhost] " + str(localcap.stderr))

        rootLogger.info("FireSim Simulation Exited Successfully. See results in:\n" + str(self.workload.job_results_dir))


if __name__ == "__main__":
    import doctest
    doctest.testmod()<|MERGE_RESOLUTION|>--- conflicted
+++ resolved
@@ -1,54 +1,31 @@
 """ This constructs a topology and performs a series of passes on it. """
 
-from __future__ import  annotations
+from __future__ import annotations
 
 import time
 import os
 import pprint
 import logging
-<<<<<<< HEAD
-from datetime import datetime
-from functools import reduce
-import types
-from colorama import Fore, Style # type: ignore
-from fabric.api import parallel, execute # type: ignore
-
-from runtools.switch_model_config import *
-from runtools.firesim_topology_core import *
-from runtools.utils import MacAddress
-from runtools.run_farm import *
-from runtools.runtime_config import RuntimeHWDB
-from runtools.workload import WorkloadConfig
-=======
 import datetime
 from fabric.api import env, parallel, execute, run, local, warn_only # type: ignore
 from colorama import Fore, Style # type: ignore
-import types
 from functools import reduce
->>>>>>> f2887d39
 
 from runtools.firesim_topology_elements import FireSimServerNode, FireSimDummyServerNode, FireSimSwitchNode
 from runtools.firesim_topology_core import FireSimTopology
 from runtools.utils import MacAddress
 from util.streamlogger import StreamLogger
 
-<<<<<<< HEAD
-from typing import cast
-
-rootLogger = logging.getLogger()
-
-@parallel # type: ignore
-=======
-from typing import Dict, Any, cast, List, TYPE_CHECKING
+from typing import Dict, Any, cast, List, TYPE_CHECKING, Callable
 if TYPE_CHECKING:
-    from runtools.run_farm import RunFarm
+    from runtools.run_farm import RunFarm, AWSEC2F1
     from runtools.runtime_config import RuntimeHWDB
     from runtools.workload import WorkloadConfig
+    from runtools.run_farm_instances import FPGAInst
 
 rootLogger = logging.getLogger()
 
 @parallel
->>>>>>> f2887d39
 def instance_liveness() -> None:
     """ Confirm that all instances are accessible (are running and can be ssh'ed into) first so that we don't run any
     actual firesim-related commands on only some of the run farm machines."""
@@ -84,11 +61,7 @@
     defaultdisableasserts: bool
     defaultprintstart: str
     defaultprintend: str
-<<<<<<< HEAD
-    defaultprintcycleprefix: int
-=======
     defaultprintcycleprefix: bool
->>>>>>> f2887d39
     terminateoncompletion: bool
 
     def __init__(self, user_topology_name: str, no_net_num_nodes: int, run_farm: RunFarm, hwdb: RuntimeHWDB,
@@ -98,11 +71,7 @@
             defaulttraceoutputformat: str,
             defaultautocounterreadrate: int, terminateoncompletion: bool,
             defaultzerooutdram: bool, defaultdisableasserts: bool,
-<<<<<<< HEAD
-            defaultprintstart: str, defaultprintend: str, defaultprintcycleprefix: int):
-=======
             defaultprintstart: str, defaultprintend: str, defaultprintcycleprefix: bool) -> None:
->>>>>>> f2887d39
         self.passes_used = []
         self.user_topology_name = user_topology_name
         self.no_net_num_nodes = no_net_num_nodes
@@ -130,12 +99,6 @@
 
         self.phase_one_passes()
 
-<<<<<<< HEAD
-    def pass_return_dfs(self) -> List[FireSimNode]:
-        """ Just return the nodes in DFS order """
-        return self.firesimtopol.get_dfs_order()
-=======
->>>>>>> f2887d39
 
     def pass_assign_mac_addresses(self) -> None:
         """ DFS through the topology to assign mac addresses """
@@ -147,10 +110,6 @@
             if isinstance(node, FireSimServerNode):
                 node.assign_mac_address(MacAddress())
 
-<<<<<<< HEAD
-=======
-
->>>>>>> f2887d39
     def pass_compute_switching_tables(self) -> None:
         """ This creates the MAC addr -> port lists for switch nodes.
 
@@ -258,17 +217,17 @@
             # Filter out FireSimDummyServerNodes for actually deploying.
             # Infrastructure after this point will automatically look at the
             # FireSimDummyServerNodes if a FireSimSuperNodeServerNode is used
-<<<<<<< HEAD
-            downlinknodes = list(map(lambda x: x.get_downlink_side(), [downlink for downlink in switch.downlinks if not isinstance(downlink.get_downlink_side(), FireSimDummyServerNode)]))
-            if all([isinstance(x, FireSimSwitchNode) for x in downlinknodes]):
-                # all downlinks are switches (use new switch instance for each)
+            alldownlinknodes = list(map(lambda x: x.get_downlink_side(), [downlink for downlink in switch.downlinks if not isinstance(downlink.get_downlink_side(), FireSimDummyServerNode)]))
+            if all([isinstance(x, FireSimSwitchNode) for x in alldownlinknodes]):
+                # all downlinks are switches
                 for node in switch_nodes:
-                    if node.get_num_switch_slots_consumed() == 0:
+                    if len(node.switch_slots) == 0:
                         node.add_switch(switch)
-            elif all([isinstance(x, FireSimServerNode) for x in downlinknodes]):
-                # find unused fpga (starting from smallest) that has all the slots needed for adding downlinks (greedy choice)
+            elif all([isinstance(x, FireSimServerNode) for x in alldownlinknodes]):
+                downlinknodes = cast(List[FireSimServerNode], alldownlinknodes)
+                # all downlinks are simulations
                 for node in fpga_nodes:
-                    if node.get_num_fpga_slots_consumed() == 0 and node.get_num_fpga_slots_max() >= len(downlinknodes):
+                    if len(node.fpga_slots) == 0 and node.get_num_fpga_slots_max() >= len(downlinknodes):
                         node.add_switch(switch)
                         for server in downlinknodes:
                             assert isinstance(server, FireSimServerNode)
@@ -278,35 +237,6 @@
 
     def mapping_use_one_fpga_node(self) -> None:
         """ Just put everything on one fpga node """
-=======
-            alldownlinknodes = list(map(lambda x: x.get_downlink_side(), [downlink for downlink in switch.downlinks if not isinstance(downlink.get_downlink_side(), FireSimDummyServerNode)]))
-            if all([isinstance(x, FireSimSwitchNode) for x in alldownlinknodes]):
-                # all downlinks are switches
-                self.run_farm.m4_16s[m4_16s_used].add_switch(switch)
-                m4_16s_used += 1
-            elif all([isinstance(x, FireSimServerNode) for x in alldownlinknodes]):
-                downlinknodes = cast(List[FireSimServerNode], alldownlinknodes)
-                # all downlinks are simulations
-                if (len(downlinknodes) == 1) and (f1_2s_used < len(self.run_farm.f1_2s)):
-                    self.run_farm.f1_2s[f1_2s_used].add_switch(switch)
-                    self.run_farm.f1_2s[f1_2s_used].add_simulation(downlinknodes[0])
-                    f1_2s_used += 1
-                elif (len(downlinknodes) <= 2) and (f1_4s_used < len(self.run_farm.f1_4s)):
-                    self.run_farm.f1_4s[f1_4s_used].add_switch(switch)
-                    for server in downlinknodes:
-                        self.run_farm.f1_4s[f1_4s_used].add_simulation(server)
-                    f1_4s_used += 1
-                else:
-                    self.run_farm.f1_16s[f1_16s_used].add_switch(switch)
-                    for server in downlinknodes:
-                        self.run_farm.f1_16s[f1_16s_used].add_simulation(server)
-                    f1_16s_used += 1
-            else:
-                assert False, "Mixed downlinks currently not supported."""
-
-    def mapping_use_one_f1_16xlarge(self) -> None:
-        """ Just put everything on one f1.16xlarge """
->>>>>>> f2887d39
         switches = self.firesimtopol.get_dfs_order_switches()
 
         fpga_nodes_used = 0
@@ -314,16 +244,10 @@
         fpga_nodes = cast(List[FPGAInst], list(filter(lambda x: x.is_fpga_node(), run_farm_nodes)))
 
         for switch in switches:
-<<<<<<< HEAD
             fpga_nodes[fpga_nodes_used].add_switch(switch)
-            downlinknodes = map(lambda x: x.get_downlink_side(), switch.downlinks)
-            if all([isinstance(x, FireSimServerNode) for x in downlinknodes]):
-=======
-            self.run_farm.f1_16s[f1_16s_used].add_switch(switch)
             alldownlinknodes = map(lambda x: x.get_downlink_side(), switch.downlinks)
             if all([isinstance(x, FireSimServerNode) for x in alldownlinknodes]):
                 downlinknodes = cast(List[FireSimServerNode], alldownlinknodes)
->>>>>>> f2887d39
                 for server in downlinknodes:
                     assert isinstance(server, FireSimServerNode)
                     fpga_nodes[fpga_nodes_used].add_simulation(server)
@@ -340,7 +264,6 @@
         top level elements are switches, it will assume you're simulating a
         networked config, """
 
-<<<<<<< HEAD
         # enforce that this is only no net in all other non-EC2 cases
         assert isinstance(self.run_farm, AWSEC2F1)
         if isinstance(self.run_farm, AWSEC2F1):
@@ -357,7 +280,7 @@
                     # now, we're handling the cycle-accurate networked simulation case
                     # currently, we only handle the case where
                     self.pass_simple_networked_host_node_mapping()
-            elif isinstance(self.firesimtopol.custom_mapper, types.FunctionType):
+            elif callable(self.firesimtopol.custom_mapper):
                 """ call the mapper fn defined in the topology itself. """
                 self.firesimtopol.custom_mapper(self)
             elif isinstance(self.firesimtopol.custom_mapper, str):
@@ -367,31 +290,6 @@
                 mapperfunc()
             else:
                 assert False, "IMPROPER MAPPING CONFIGURATION"
-=======
-        if self.firesimtopol.custom_mapper is None:
-            """ Use default mapping strategy. The topol has not specified a
-            special one. """
-            # if your roots are servers, just pack as tightly as possible, since
-            # you have no_net_config
-            if all([isinstance(x, FireSimServerNode) for x in self.firesimtopol.roots]):
-                # all roots are servers, so we're in no_net_config
-                # if the user has specified any 16xlarges, we assign to them first
-                self.pass_no_net_host_mapping()
-            else:
-                # now, we're handling the cycle-accurate networked simulation case
-                # currently, we only handle the case where
-                self.pass_simple_networked_host_node_mapping()
-        elif type(self.firesimtopol.custom_mapper) == types.FunctionType:
-            """ call the mapper fn defined in the topology itself. """
-            self.firesimtopol.custom_mapper(self)
-        elif type(self.firesimtopol.custom_mapper) == str:
-            """ assume that the mapping strategy is a custom pre-defined strategy
-            given in this class, supplied as a string in the topology """
-            mapperfunc = getattr(self, self.firesimtopol.custom_mapper)
-            mapperfunc()
-        else:
-            assert False, "IMPROPER MAPPING CONFIGURATION"
->>>>>>> f2887d39
 
     def pass_apply_default_hwconfig(self) -> None:
         """ This is the default mapping pass for hardware configurations - it
@@ -673,15 +571,11 @@
 
             # clear the screen
             rootLogger.info('\033[2J')
-            rootLogger.info("""FireSim Simulation Status @ {}""".format(str(datetime.utcnow())))
+            rootLogger.info("""FireSim Simulation Status @ {}""".format(str(datetime.datetime.utcnow())))
             rootLogger.info("-"*80)
             rootLogger.info("""This workload's output is located in:\n{}""".format(self.workload.job_results_dir))
-<<<<<<< HEAD
-            rootLogger.info("""This run's log is located in:\n{}""".format(rootLogger.handlers[0].filename))
-=======
             assert isinstance(rootLogger.handlers[0], logging.FileHandler)
             rootLogger.info("""This run's log is located in:\n{}""".format(rootLogger.handlers[0].baseFilename))
->>>>>>> f2887d39
             rootLogger.info("""This status will update every 10s.""")
             rootLogger.info("-"*80)
             rootLogger.info("Instances")

--- conflicted
+++ resolved
@@ -14,24 +14,9 @@
 from runtools.firesim_topology_elements import FireSimServerNode, FireSimDummyServerNode, FireSimSwitchNode
 from runtools.firesim_topology_core import FireSimTopology
 from runtools.utils import MacAddress
-<<<<<<< HEAD
 from runtools.simulation_data_classes import TracerVConfig, AutoCounterConfig, HostDebugConfig, SynthPrintConfig
-=======
->>>>>>> ef4d3298
 from util.streamlogger import StreamLogger
 from runtools.run_farm import AWSEC2F1
-
-from typing import Dict, Any, cast, List, TYPE_CHECKING, Callable
-if TYPE_CHECKING:
-    from runtools.run_farm import RunFarm
-    from runtools.runtime_config import RuntimeHWDB
-    from runtools.workload import WorkloadConfig
-
-from typing import Dict, Any, cast, List, TYPE_CHECKING, Callable
-if TYPE_CHECKING:
-    from runtools.run_farm import RunFarm
-    from runtools.runtime_config import RuntimeHWDB
-    from runtools.workload import WorkloadConfig
 
 from typing import Dict, Any, cast, List, TYPE_CHECKING, Callable
 if TYPE_CHECKING:
@@ -67,42 +52,20 @@
     defaultswitchinglatency: int
     defaultnetbandwidth: int
     defaultprofileinterval: int
-<<<<<<< HEAD
     defaulttracervconfig: TracerVConfig
     defaultautocounterconfig: AutoCounterConfig
     defaulthostdebugconfig: HostDebugConfig
     defaultsynthprintconfig: SynthPrintConfig
-=======
-    defaulttraceenable: bool
-    defaulttraceselect: str
-    defaulttracestart: str
-    defaulttraceend: str
-    defaulttraceoutputformat: str
-    defaultautocounterreadrate: int
-    defaultzerooutdram: bool
-    defaultdisableasserts: bool
-    defaultprintstart: str
-    defaultprintend: str
-    defaultprintcycleprefix: bool
->>>>>>> ef4d3298
     terminateoncompletion: bool
 
     def __init__(self, user_topology_name: str, no_net_num_nodes: int, run_farm: RunFarm, hwdb: RuntimeHWDB,
             defaulthwconfig: str, workload: WorkloadConfig, defaultlinklatency: int, defaultswitchinglatency: int,
             defaultnetbandwidth: int, defaultprofileinterval: int,
-<<<<<<< HEAD
             defaulttracervconfig: TracerVConfig,
             defaultautocounterconfig: AutoCounterConfig,
             defaulthostdebugconfig: HostDebugConfig,
             defaultsynthprintconfig: SynthPrintConfig,
             terminateoncompletion: bool) -> None:
-=======
-            defaulttraceenable: bool, defaulttraceselect: str, defaulttracestart: str, defaulttraceend: str,
-            defaulttraceoutputformat: str,
-            defaultautocounterreadrate: int, terminateoncompletion: bool,
-            defaultzerooutdram: bool, defaultdisableasserts: bool,
-            defaultprintstart: str, defaultprintend: str, defaultprintcycleprefix: bool) -> None:
->>>>>>> ef4d3298
         self.passes_used = []
         self.user_topology_name = user_topology_name
         self.no_net_num_nodes = no_net_num_nodes
@@ -240,12 +203,7 @@
             alldownlinknodes = list(map(lambda x: x.get_downlink_side(), [downlink for downlink in switch.downlinks if not isinstance(downlink.get_downlink_side(), FireSimDummyServerNode)]))
             if all([isinstance(x, FireSimSwitchNode) for x in alldownlinknodes]):
                 # all downlinks are switches
-<<<<<<< HEAD
                 self.run_farm.mapper_alloc_instance(switch_host_inst_type).add_switch(switch)
-=======
-                self.run_farm.m4_16s[m4_16s_used].add_switch(switch)
-                m4_16s_used += 1
->>>>>>> ef4d3298
             elif all([isinstance(x, FireSimServerNode) for x in alldownlinknodes]):
                 downlinknodes = cast(List[FireSimServerNode], alldownlinknodes)
                 # all downlinks are simulations
@@ -260,23 +218,14 @@
             else:
                 assert False, "Mixed downlinks currently not supported."""
 
-<<<<<<< HEAD
     def mapping_use_one_8_slot_node(self) -> None:
         """ Just put everything on one 8 slot node """
-=======
-    def mapping_use_one_f1_16xlarge(self) -> None:
-        """ Just put everything on one f1.16xlarge """
->>>>>>> ef4d3298
         switches = self.firesimtopol.get_dfs_order_switches()
         instance_type = self.run_farm.mapper_get_min_sim_host_inst_type_name(8)
 
         for switch in switches:
-<<<<<<< HEAD
             inst = self.run_farm.mapper_alloc_instance(instance_type)
             inst.add_switch(switch)
-=======
-            self.run_farm.f1_16s[f1_16s_used].add_switch(switch)
->>>>>>> ef4d3298
             alldownlinknodes = map(lambda x: x.get_downlink_side(), switch.downlinks)
             if all([isinstance(x, FireSimServerNode) for x in alldownlinknodes]):
                 downlinknodes = cast(List[FireSimServerNode], alldownlinknodes)
@@ -329,24 +278,8 @@
                 # if the user has specified any 16xlarges, we assign to them first
                 self.pass_no_net_host_mapping()
             else:
-<<<<<<< HEAD
                 assert False, "Only supporting no_net_config's for non-AWS use cases"
 
-=======
-                # now, we're handling the cycle-accurate networked simulation case
-                # currently, we only handle the case where
-                self.pass_simple_networked_host_node_mapping()
-        elif callable(self.firesimtopol.custom_mapper):
-            """ call the mapper fn defined in the topology itself. """
-            self.firesimtopol.custom_mapper(self)
-        elif isinstance(self.firesimtopol.custom_mapper, str):
-            """ assume that the mapping strategy is a custom pre-defined strategy
-            given in this class, supplied as a string in the topology """
-            mapperfunc = getattr(self, self.firesimtopol.custom_mapper)
-            mapperfunc()
-        else:
-            assert False, "IMPROPER MAPPING CONFIGURATION"
->>>>>>> ef4d3298
 
     def pass_apply_default_hwconfig(self) -> None:
         """ This is the default mapping pass for hardware configurations - it
@@ -376,13 +309,8 @@
             hw_cfg.get_deploytriplet_for_config()
             server.set_server_hardware_config(hw_cfg)
 
-<<<<<<< HEAD
     def pass_apply_default_params(self) -> None:
         """ If the user has not set per-node parameters in the topology,
-=======
-    def pass_apply_default_network_params(self) -> None:
-        """ If the user has not set per-node network parameters in the topology,
->>>>>>> ef4d3298
         apply the defaults. """
         allnodes = self.firesimtopol.get_dfs_order()
 
@@ -403,7 +331,6 @@
                 # TODO: some of this stuff seems misplaced...
                 if node.server_profile_interval is None:
                     node.server_profile_interval = self.defaultprofileinterval
-<<<<<<< HEAD
                 if node.tracerv_config is None:
                     node.tracerv_config = self.defaulttracervconfig
                 if node.autocounter_config is None:
@@ -412,31 +339,6 @@
                     node.hostdebug_config = self.defaulthostdebugconfig
                 if node.synthprint_config is None:
                     node.synthprint_config = self.defaultsynthprintconfig
-=======
-                if node.trace_enable is None:
-                    node.trace_enable = self.defaulttraceenable
-                if node.trace_select is None:
-                    node.trace_select = self.defaulttraceselect
-                if node.trace_start is None:
-                    node.trace_start = self.defaulttracestart
-                if node.trace_end is None:
-                    node.trace_end = self.defaulttraceend
-                if node.trace_output_format is None:
-                    node.trace_output_format = self.defaulttraceoutputformat
-                if node.autocounter_readrate is None:
-                    node.autocounter_readrate = self.defaultautocounterreadrate
-                if node.zerooutdram is None:
-                    node.zerooutdram = self.defaultzerooutdram
-                if node.disable_asserts is None:
-                    node.disable_asserts = self.defaultdisableasserts
-                if node.print_start is None:
-                    node.print_start = self.defaultprintstart
-                if node.print_end is None:
-                    node.print_end = self.defaultprintend
-                if node.print_cycle_prefix is None:
-                    node.print_cycle_prefix = self.defaultprintcycleprefix
-
->>>>>>> ef4d3298
 
     def pass_allocate_nbd_devices(self) -> None:
         """ allocate NBD devices. this must be done here to preserve the

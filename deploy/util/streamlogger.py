--- conflicted
+++ resolved
@@ -4,11 +4,7 @@
 which has no license associated with it.
 """
 
-<<<<<<< HEAD
-from __future__ import  annotations
-=======
 from __future__ import annotations
->>>>>>> a7f5d980
 
 import sys
 import logging

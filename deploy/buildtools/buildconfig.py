from time import strftime, gmtime
import pprint
from importlib import import_module

from awstools.awstools import *
from buildtools.buildfarmhostdispatcher import BuildFarmHostDispatcher

# typing imports
from typing import Set, Type, Any, Optional, Dict, TYPE_CHECKING
# TODO: Solved by "from __future__ import annotations" (see https://stackoverflow.com/questions/33837918/type-hints-solve-circular-dependency)
if TYPE_CHECKING:
    from buildtools.buildconfigfile import BuildConfigFile
else:
    BuildConfigFile = object

def inheritors(klass: Type[Any]) -> Set[Type[Any]]:
    """Determine the subclasses that inherit from the input class.

    Args:
        klass: Input class.

    Returns:
        Set of subclasses that inherit from input class.
    """
    subclasses = set()
    work = [klass]
    while work:
        parent = work.pop()
        for child in parent.__subclasses__():
            if child not in subclasses:
                subclasses.add(child)
                work.append(child)
    return subclasses

class BuildConfig:
    """Represents a single build configuration used to build RTL, drivers, and bitstreams.

    Attributes:
        name: Name of config i.e. name of `config_build_recipe.yaml` section.
        build_config_file: Pointer to global build config file.
        TARGET_PROJECT: Target project to build.
        DESIGN: Design to build.
        TARGET_CONFIG: Target config to build.
        deploytriplet: Deploy triplet override.
        launch_time: Launch time of the manager.
        PLATFORM_CONFIG: Platform config to build.
        s3_bucketname: S3 bucketname for AFI builds.
        post_build_hook: Post build hook script.
        build_farm_host: Name of build farm host type.
        build_farm_host_dispatcher: Build farm host dispatcher object.
    """
    name: str
    build_config_file: BuildConfigFile
    TARGET_PROJECT: Optional[str]
    DESIGN: str
    TARGET_CONFIG: str
    deploytriplet: Optional[str]
    launch_time: str
    PLATFORM_CONFIG: str
    s3_bucketname: str
    post_build_hook: str
    build_farm_host: str
    build_farm_host_dispatcher: BuildFarmHostDispatcher

    def __init__(self, name: str, recipe_config_dict: Dict[str, Any], build_farm_hosts_config_file: Dict[str, Any], build_config_file: BuildConfigFile, launch_time: str) -> None:
        """
        Args:
            name: Name of config i.e. name of `config_build_recipe.yaml` section.
            recipe_config_dict: `config_build_recipe.yaml` options associated with name.
            build_farm_hosts_config_file: Parsed representation of `config_build_farm_hosts.yaml` file.
            build_config_file: Global build config file.
            launch_time: Time manager was launched.
        """
        self.name = name
        self.build_config_file = build_config_file

        self.TARGET_PROJECT = recipe_config_dict.get('TARGET_PROJECT')
        self.DESIGN = recipe_config_dict['DESIGN']
        self.TARGET_CONFIG = recipe_config_dict['TARGET_CONFIG']
        self.deploytriplet = recipe_config_dict['deploy-triplet']
        self.launch_time = launch_time

        # run platform specific options
        self.PLATFORM_CONFIG = recipe_config_dict['PLATFORM_CONFIG']
        self.s3_bucketname = recipe_config_dict['s3-bucket-name']
        if valid_aws_configure_creds():
            aws_resource_names_dict = aws_resource_names()
            if aws_resource_names_dict['s3bucketname'] is not None:
                # in tutorial mode, special s3 bucket name
                self.s3_bucketname = aws_resource_names_dict['s3bucketname']
        self.post_build_hook = recipe_config_dict['post-build-hook']

        # retrieve the build host section
        self.build_farm_host = recipe_config_dict.get('build-farm', "default-build-farm")
        build_farm_host_conf_dict = build_farm_hosts_config_file[self.build_farm_host]

        build_farm_host_type = build_farm_host_conf_dict["build-farm-type"]
        build_farm_host_args = build_farm_host_conf_dict["args"]

        build_farm_host_dispatch_dict = dict([(x.NAME, x.__name__) for x in inheritors(BuildFarmHostDispatcher)])

        build_farm_host_dispatcher_class_name = build_farm_host_dispatch_dict[build_farm_host_type]

        # create dispatcher object using class given and pass args to it
        self.build_farm_host_dispatcher = getattr(
            import_module("buildtools.buildfarmhostdispatcher"),
            build_farm_host_dispatcher_class_name)(self, build_farm_host_args)

        self.build_farm_host_dispatcher.parse_args()

<<<<<<< HEAD
        self.fpga_bit_builder_dispatcher_class_name = recipe_config_dict.get('fpgaplatform')
        if self.fpga_bit_builder_dispatcher_class_name == None:
            self.fpga_bit_builder_dispatcher_class_name = "F1BitBuilder"
        # create run platform dispatcher object using class given and pass args to it
        self.fpga_bit_builder_dispatcher = getattr(
            import_module("buildtools.bitbuilder"),
            self.fpga_bit_builder_dispatcher_class_name)(self)

    def __repr__(self):
        """ Print the class.
=======
    def __repr__(self) -> str:
        """Print the class.
>>>>>>> 184a8b28

        Returns:
            String representation of the class
        """
        return "BuildConfig Object:\n" + pprint.pformat(vars(self), indent=10)

    def get_chisel_triplet(self) -> str:
        """Get the unique build-specific '-' deliminated triplet.

        Returns:
            Chisel triplet
        """
        return """{}-{}-{}""".format(self.DESIGN, self.TARGET_CONFIG, self.PLATFORM_CONFIG)

    def get_build_dir_name(self) -> str:
        """Get the name of the local build directory.

        Returns:
            Name of local build directory (based on time/name).
        """
        return """{}-{}""".format(self.launch_time, self.name)

    def make_recipe(self, recipe: str) -> str:
        """Create make command for a given recipe using the tuple variables.

        Args:
            recipe: Make variables/target to run.

        Returns:
            Fully specified make command.
        """
        return """make {} DESIGN={} TARGET_CONFIG={} PLATFORM_CONFIG={} {}""".format(
            "" if self.TARGET_PROJECT is None else "TARGET_PROJECT=" + self.TARGET_PROJECT,
            self.DESIGN,
            self.TARGET_CONFIG,
            self.PLATFORM_CONFIG,
            recipe)<|MERGE_RESOLUTION|>--- conflicted
+++ resolved
@@ -108,8 +108,7 @@
 
         self.build_farm_host_dispatcher.parse_args()
 
-<<<<<<< HEAD
-        self.fpga_bit_builder_dispatcher_class_name = recipe_config_dict.get('fpgaplatform')
+        self.fpga_bit_builder_dispatcher_class_name = recipe_config_dict.get('fpga-platform')
         if self.fpga_bit_builder_dispatcher_class_name == None:
             self.fpga_bit_builder_dispatcher_class_name = "F1BitBuilder"
         # create run platform dispatcher object using class given and pass args to it
@@ -117,12 +116,8 @@
             import_module("buildtools.bitbuilder"),
             self.fpga_bit_builder_dispatcher_class_name)(self)
 
-    def __repr__(self):
-        """ Print the class.
-=======
     def __repr__(self) -> str:
         """Print the class.
->>>>>>> 184a8b28
 
         Returns:
             String representation of the class

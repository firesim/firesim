from __future__ import  annotations

from time import strftime, gmtime
import pprint
import logging
import sys
import yaml

from runtools.runtime_config import RuntimeHWDB
from buildtools.buildconfig import BuildConfig
from awstools.awstools import auto_create_bucket, get_snsname_arn
from buildtools.buildfarm import BuildFarm
from util.inheritors import inheritors

# imports needed for python type checking
<<<<<<< HEAD
from typing import Dict, Optional, List, Set
from argparse import Namespace
=======
from typing import Dict, Optional, List, Set, Type, Any, TYPE_CHECKING
import argparse # this is not within a if TYPE_CHECKING: scope so the `register_task` in FireSim can evaluate it's annotation
>>>>>>> f2887d39

rootLogger = logging.getLogger()

class BuildConfigFile:
    """Class representing the "global" build config file i.e. `config_build.yaml`.

    Attributes:
        args: Args passed by the top-level manager argparse.
        agfistoshare: List of build recipe names (associated w/ AGFIs) to share.
        acctids_to_sharewith: List of AWS account names to share AGFIs with.
        hwdb: Object holding all HWDB entries.
        builds_list: List of build recipe names to build.
        build_ip_set: List of IPs to use for builds.
        num_builds: Number of builds to run.
        build_farm: Build farm used to host builds.
    """
    args: argparse.Namespace
    agfistoshare: List[str]
    acctids_to_sharewith: List[str]
    hwdb: RuntimeHWDB
    builds_list: List[BuildConfig]
    build_ip_set: Set[str]
    num_builds: int
    build_farm: BuildFarm

    def __init__(self, args: argparse.Namespace) -> None:
        """
        Args:
            args: Object holding arg attributes.
        """
        if args.launchtime:
            launch_time = args.launchtime
        else:
            launch_time = strftime("%Y-%m-%d--%H-%M-%S", gmtime())

        self.args = args

        global_build_config_file = None
        with open(args.buildconfigfile, "r") as yaml_file:
            global_build_config_file = yaml.safe_load(yaml_file)

        # aws specific options
        self.agfistoshare = global_build_config_file['agfis_to_share']
        self.acctids_to_sharewith = global_build_config_file['share_with_accounts'].values()

        # this is a list of actual builds to run
        builds_to_run_list = global_build_config_file['builds_to_run']
        self.num_builds = len(builds_to_run_list)

        build_recipes_config_file = None
        with open(args.buildrecipesconfigfile, "r") as yaml_file:
            build_recipes_config_file = yaml.safe_load(yaml_file)

        build_recipes = dict()
        for section_name, section_dict in build_recipes_config_file.items():
            if section_name in builds_to_run_list:
                build_recipes[section_name] = BuildConfig(
                    section_name,
                    section_dict,
                    self,
                    launch_time)

        self.hwdb = RuntimeHWDB(args.hwdbconfigfile)

        self.builds_list = list(build_recipes.values())
        self.build_ip_set = set()

        # retrieve the build host section
        build_farm_config_file = None
        with open(args.buildfarmconfigfile, "r") as yaml_file:
            build_farm_config_file = yaml.safe_load(yaml_file)

        build_farm_name = global_build_config_file["build_farm"]
        build_farm_conf_dict = build_farm_config_file[build_farm_name]

        build_farm_type_name = build_farm_conf_dict["build_farm_type"]
        build_farm_args = build_farm_conf_dict["args"]

        build_farm_dispatch_dict = dict([(x.__name__, x) for x in inheritors(BuildFarm)])

        # create dispatcher object using class given and pass args to it
        self.build_farm = build_farm_dispatch_dict[build_farm_type_name](build_farm_args)

    def setup(self) -> None:
        """Setup based on the types of build hosts."""
        for build in self.builds_list:
            auto_create_bucket(build.s3_bucketname)

        # check to see email notifications can be subscribed
        get_snsname_arn()

    def request_build_hosts(self) -> None:
        """Launch an instance for the builds. Exits the program if an IP address is reused."""
        for build in self.builds_list:
            self.build_farm.request_build_host(build)

    def wait_on_build_host_initializations(self) -> None:
        """Block until all build instances are initialized."""
        for build in self.builds_list:
            self.build_farm.wait_on_build_host_initialization(build)

            ip = self.build_farm.get_build_host_ip(build)
            if ip in self.build_ip_set:
                error_msg = f"ERROR: Duplicate {ip} IP used when launching instance."
                rootLogger.critical(error_msg)
                self.release_build_hosts()
                raise Exception(error_msg)
            else:
                self.build_ip_set.add(ip)


    def release_build_hosts(self) -> None:
        """Terminate all build instances that are launched."""
        for build in self.builds_list:
            self.build_farm.release_build_host(build)

    def get_build_by_ip(self, nodeip: str) -> Optional[BuildConfig]:
        """Obtain the build config for a particular IP address.

        Args:
            nodeip: IP address of build config wanted

        Returns:
            BuildConfig for `nodeip`. Returns `None` if `nodeip` is not found.
        """
        for build in self.builds_list:
            if self.build_farm.get_build_host_ip(build) == nodeip:
                return build
        return None

    def __repr__(self) -> str:
        return f"< {type(self)}(file={self.args.buildconfigfile!r}, recipes={self.args.buildrecipesconfigfile!r}, build_farm={self.build_farm!r}) @{id(self)} >"

    def __str__(self) -> str:
        return pprint.pformat(vars(self), width=1, indent=10)<|MERGE_RESOLUTION|>--- conflicted
+++ resolved
@@ -1,4 +1,4 @@
-from __future__ import  annotations
+from __future__ import annotations
 
 from time import strftime, gmtime
 import pprint
@@ -13,13 +13,8 @@
 from util.inheritors import inheritors
 
 # imports needed for python type checking
-<<<<<<< HEAD
-from typing import Dict, Optional, List, Set
-from argparse import Namespace
-=======
 from typing import Dict, Optional, List, Set, Type, Any, TYPE_CHECKING
 import argparse # this is not within a if TYPE_CHECKING: scope so the `register_task` in FireSim can evaluate it's annotation
->>>>>>> f2887d39
 
 rootLogger = logging.getLogger()
 

#!/usr/bin/env python3
# PYTHON_ARGCOMPLETE_OK

from __future__ import with_statement, print_function
import sys
import os
import signal
import argparse
from time import sleep, strftime, gmtime
import logging
import random
import string

import argcomplete
from fabric.api import *
# firesim runtools
from runtools.runtime_config import RuntimeConfig

from awstools.awstools import *
from awstools.afitools import *

# firesim buildtools
from buildtools.buildconfigfile import BuildConfigFile
from buildtools.buildconfig import BuildConfig

from util.streamlogger import StreamLogger

## below are tasks that users can call
## to add a task, add it here and to the choices array

def awsinit():
    """ Setup AWS FireSim manager components. """

    valid_creds = valid_aws_configure_creds()
    while not valid_creds:
        # only run aws configure if we cannot already find valid creds
        # this loops calling valid_aws_configure_creds until
        rootLogger.info("Running aws configure. You must specify your AWS account info here to use the FireSim Manager.")
        # DO NOT wrap this local call with StreamLogger, we don't want creds to get
        # stored in the log
        local("aws configure")

        # check again
        valid_creds = valid_aws_configure_creds()
        if not valid_creds:
            rootLogger.info("Invalid AWS credentials. Try again.")

    useremail = raw_input("If you are a new user, supply your email address [abc@xyz.abc] for email notifications (leave blank if you do not want email notifications): ")
    if useremail != "":
        subscribe_to_firesim_topic(useremail)
    else:
        rootLogger.info("You did not supply an email address. No notifications will be sent.")
    rootLogger.info("FireSim Manager setup completed.")

def managerinit():
    """ Setup local FireSim manager components. """

    rootLogger.info("Backing up initial config files, if they exist.")
    config_files = ["build", "build_recipes", "build_farm", "hwdb", "runtime", "run_farm"]
    for conf_file in config_files:
        with warn_only(), hide('everything'):
            m = local("""cp config_{}.yaml sample-backup-configs/backup_config_{}.yaml""".format(conf_file, conf_file), capture=True)
            rootLogger.debug(m)
            rootLogger.debug(m.stderr)

    rootLogger.info("Creating initial config files from examples.")
    with hide('everything'):
        for conf_file in config_files:
            m = local("""cp sample-backup-configs/sample_config_{}.yaml config_{}.yaml""".format(conf_file, conf_file), capture=True)
            rootLogger.debug(m)
            rootLogger.debug(m.stderr)
            m = local("""sed -i 's/AWSUSERNAME/{}/g' config_{}.yaml""".format("DUMMY", conf_file), capture=True)
            rootLogger.debug(m)
            rootLogger.debug(m.stderr)

<<<<<<< HEAD
    # warn about AWS init
    rootLogger.warning("If running the manager on AWS F1, run \"awsinit\" at least once.")
=======
    useremail = input("If you are a new user, supply your email address [abc@xyz.abc] for email notifications (leave blank if you do not want email notifications): ")
    if useremail != "":
        subscribe_to_firesim_topic(useremail)
    else:
        rootLogger.info("You did not supply an email address. No notifications will be sent.")
    rootLogger.info("FireSim Manager setup completed.")
>>>>>>> 86ef4023

def infrasetup(runtime_conf):
    """ do infrasetup. """
    runtime_conf.infrasetup()

def boot(runtime_conf):
    """ do boot. """
    runtime_conf.boot()

def kill(runtime_conf):
    """ do kill. """
    runtime_conf.kill()

def runworkload(runtime_conf):
    """ do runworkload. """
    runtime_conf.run_workload()

def buildafi(globalbuildconf):
    """ Starting from local Chisel, build an AFI for all of the specified
    hardware configs. """

    # forced to build locally
    for build_config in globalbuildconf.get_builds_list():
        execute(build_config.fpga_bit_builder_dispatcher.replace_rtl, hosts=['localhost'])
        execute(build_config.fpga_bit_builder_dispatcher.build_driver, hosts=['localhost'])

    def release_build_farm_hosts_handler(sig, frame):
        """ Handler that prompts to release build farm hosts if you press ctrl-c. """
        rootLogger.info("You pressed ctrl-c, so builds have been killed.")
<<<<<<< HEAD
        userconfirm = raw_input("Do you also want to release your build farm hosts? Type 'yes' to do so.\n")
=======
        userconfirm = input("Do you also want to terminate your build instances? Type 'yes' to do so.\n")
>>>>>>> 86ef4023
        if userconfirm == "yes":
            globalbuildconf.release_build_farm_hosts()
            rootLogger.info("Build farm hosts released.")
        else:
            rootLogger.info("Termination skipped. There may still be build farm hosts running.")
        sys.exit(0)

    signal.signal(signal.SIGINT, release_build_farm_hosts_handler)

    # pre-setup stuff (things that need to be done before build farm hosts are spawned/killed)
    # specific to the build farm host
    globalbuildconf.setup()

    # local items (replace_rtl) need to be called in a loop, for each config
    # remote items will map themselves
    globalbuildconf.request_build_farm_hosts()

    # confirm that build farm hosts have finished booting
    globalbuildconf.wait_on_build_farm_host_initializations()

    # run builds, then terminate instances
    execute(globalbuildconf.build_bitstream, hosts=globalbuildconf.get_build_farm_host_ips())


def tar2afi(globalbuildconf):
    """
    Starting from the tarball generated by Vivado generate an AFI

    Iterate the globalbuildconf.get_builds_list() using a multiprocessing.Pool
    running the logic for submitting the tarball to `aws ec2 create-fpga-image`,
    wait for afi to be available and copy to all known regions

    NOTE: this is only useful if you also pass the --launchtime argument to firesim
    and specify an already existing launchtime for a previous, tarball generation
    """

    for buildconf in globalbuildconf.get_builds_list():
        execute(aws_create_afi, globalbuildconf, buildconf, hosts=['localhost'])


def runcheck(runtime_conf):
    """ Do nothing, just let the config process run. """
    pass


def launchrunfarm(runtime_conf):
    """ This starts an FPGA run farm, based on the parameters listed in the
    [runfarm] section of the config file. Instances are
    a) tagged with "runfarmtag" so that the manager can find them in the future
    and does not have to track state locally
    b) the list of IPs is always used locally AFTER sorting, so there is always
    a consistent "first" instance (useful for debugging)
    """
    # short versions of config file vars
    runtime_conf.run_farm.launch_run_farm()


def terminaterunfarm(runtime_conf, terminatesomef1_16, terminatesomef1_4, terminatesomef1_2,
                     terminatesomem4_16, forceterminate):
    """ Terminate instances in the run farm.

    This works in 2 modes:

    1) If you pass no --terminatesomeINSTANCETYPE flags, it will terminate all
       instances with the specified run farm tag.

    2) If you pass ANY --terminatesomeINSTANCETYPE flag, it will terminate only
       that many instances of the specified types and leave all others
       untouched.
    """
    runtime_conf.terminate_run_farm(terminatesomef1_16, terminatesomef1_4, terminatesomef1_2,
                                    terminatesomem4_16, forceterminate)

def shareagfi(buildconf):
    """ Share the agfis specified in the [agfistoshare] section with the users
    specified in the [agfisharing] section """
    # share the image with all users
    for agfiname in buildconf.agfistoshare:
        agfi = buildconf.hwdb.get_runtimehwconfig_from_name(agfiname).agfi

        userlist = buildconf.acctids_to_sharewith
        share_agfi_in_all_regions(agfi, userlist)
        rootLogger.info("AGFI '%s': %s has been shared with the users specified in [sharewithaccounts]",
                        agfiname, agfi)


def construct_firesim_argparser():
    # parse command line args
    parser = argparse.ArgumentParser(description='FireSim Simulation Manager.')
    parser.add_argument('task', type=str,
                        help='Management task to run.', choices=[
                            'managerinit',
                            'awsinit',
                            'buildafi',
                            'launchrunfarm',
                            'infrasetup',
                            'boot',
                            'kill',
                            'terminaterunfarm',
                            'runworkload',
                            'shareagfi',
                            'runcheck',
                            'tar2afi'
                            ])
    parser.add_argument('-c', '--runtimeconfigfile', type=str,
                        help='Optional custom runtime/workload config file. Defaults to config_runtime.yaml.',
                        default='config_runtime.yaml')
    parser.add_argument('-n', '--runfarmconfigfile', type=str,
                        help='Optional custom run farm config file. Defaults to config_run_farm.yaml.',
                        default='config_run_farm.yaml')
    parser.add_argument('-b', '--buildconfigfile', type=str,
                        help='Optional custom build config file. Defaults to config_build.yaml.',
                        default='config_build.yaml')
    parser.add_argument('-r', '--buildrecipesconfigfile', type=str,
                        help='Optional custom build recipe config file. Defaults to config_build_recipes.yaml.',
                        default='config_build_recipes.yaml')
    parser.add_argument('-s', '--buildfarmconfigfile', type=str,
                        help='Optional custom build farm config file. Defaults to config_build_farm.yaml.',
                        default='config_build_farm.yaml')
    parser.add_argument('-a', '--hwdbconfigfile', type=str,
                        help='Optional custom HW database config file. Defaults to config_hwdb.yaml.',
                        default='config_hwdb.yaml')
    parser.add_argument('-x', '--overrideconfigdata', type=str,
                        help='Override a single value from one of the the RUNTIME e.g.: --overrideconfigdata "targetconfig linklatency 6405".',
                        default="")
    parser.add_argument('-f', '--terminatesomef116', type=int,
                        help='Only used by terminatesome. Terminates this many of the previously launched f1.16xlarges.',
                        default=-1)
    parser.add_argument('-g', '--terminatesomef12', type=int,
                        help='Only used by terminatesome. Terminates this many of the previously launched f1.2xlarges.',
                        default=-1)
    parser.add_argument('-i', '--terminatesomef14', type=int,
                        help='Only used by terminatesome. Terminates this many of the previously launched f1.4xlarges.',
                        default=-1)
    parser.add_argument('-m', '--terminatesomem416', type=int,
                        help='Only used by terminatesome. Terminates this many of the previously launched m4.16xlarges.',
                        default=-1)
    parser.add_argument('-q', '--forceterminate', action='store_true',
                        help='For terminaterunfarm, force termination without prompting user for confirmation. Defaults to False')
    parser.add_argument('-t', '--launchtime', type=str,
                        help='Give the "Y-m-d--H-M-S" prefix of results-build directory. Useful for tar2afi when finishing a partial buildafi')
    parser.add_argument('-o', '--copyonly', action='store_true',
                        help='Only used by managerinit, only setup the default configuration files. Defaults to False')

    argcomplete.autocomplete(parser)
    return parser.parse_args()

def main(args):
    """ Main function for FireSim manager. """
    # large timeouts, retry connections
    env.timeout = 100
    env.connection_attempts = 10
    # we elastically spin instances up/down. we can easily get re-used IPs with
    # different keys. also, probably won't get MITM'd
    env.disable_known_hosts = True

    # make sure that sourceme-f1 was sourced
    if os.environ.get('FIRESIM_SOURCED') is None:
        rootLogger.critical("ERROR: You must source firesim/sourceme-f1-manager.sh!")
        exit(1)

    rootLogger.info("FireSim Manager. Docs: http://docs.fires.im\nRunning: %s\n", str(args.task))

    # tasks that have a special config/dispatch setup
    if args.task == 'managerinit':
        if args.copyonly:
            managerinit()
        else:
            rootLogger.warning("DEPRECATION: managerinit will move AWS setup strictly to awsinit in a future release.")
            awsinit()
            managerinit()

    if args.task == 'awsinit':
        awsinit()

    if args.task in ['buildafi', 'shareagfi', 'tar2afi']:
        buildconfig = BuildConfigFile(args)
        globals()[args.task](buildconfig)

    if args.task == 'terminaterunfarm':
        runtime_conf = RuntimeConfig(args)
        terminaterunfarm(runtime_conf, args.terminatesomef116,
                         args.terminatesomef14,
                         args.terminatesomef12, args.terminatesomem416,
                         args.forceterminate)

    if args.task in ['launchrunfarm', 'infrasetup', 'boot', 'kill', 'runworkload', 'runcheck']:
        # construct simulation config
        simconf = RuntimeConfig(args)
        # run task
        globals()[args.task](simconf)

if __name__ == '__main__':
    # set the program working dir to wherever firesim is located
    # this lets you run firesim from anywhere, not necessarily firesim/deploy/
    abspath = os.path.abspath(__file__)
    dname = os.path.dirname(abspath)
    os.chdir(dname)

    # parse args BEFORE setting up logs, otherwise argcomplete will cause
    # junk log files to be created. also lets us use args.task in the logfile
    # name
    args = construct_firesim_argparser()

    # logging setup
    def logfilename():
        """ Construct a unique log file name from: date + 16 char random. """
        timeline = strftime("%Y-%m-%d--%H-%M-%S", gmtime())
        randname = ''.join(random.choice(string.ascii_uppercase + string.digits) for _ in range(16))
        return timeline + "-" + args.task + "-" + randname + ".log"

    rootLogger = logging.getLogger()
    rootLogger.setLevel(logging.NOTSET) # capture everything

    # log to file
    full_log_filename = "logs/" + logfilename()
    fileHandler = logging.FileHandler(full_log_filename)
    # formatting for log to file
    # TODO: filehandler should be handler 0 (firesim_topology_with_passes expects this
    # to get the filename) - handle this more appropriately later
    logFormatter = logging.Formatter("%(asctime)s [%(funcName)-12.12s] [%(levelname)-5.5s]  %(message)s")
    fileHandler.setFormatter(logFormatter)
    fileHandler.setLevel(logging.NOTSET) # log everything to file
    rootLogger.addHandler(fileHandler)

    # log to stdout, without special formatting
    consoleHandler = logging.StreamHandler(stream=sys.stdout)
    consoleHandler.setLevel(logging.INFO) # show only INFO and greater in console
    rootLogger.addHandler(consoleHandler)

    # hide messages lower than warning from boto3/paramiko
    logging.getLogger('boto3').setLevel(logging.WARNING)
    logging.getLogger('botocore').setLevel(logging.WARNING)
    logging.getLogger('nose').setLevel(logging.WARNING)
    logging.getLogger("paramiko").setLevel(logging.WARNING)

    # lastly - whenever you use run/local/put/etc from fabric, you need to wrap
    # it up in "with util.StreamLogger('stdout'), util.StreamLogger('stdin').
    # unfortunately there's no proper way to do it with fabric

    exitcode = 0
    try:
        main(args)
    except:
        # log all exceptions that make it this far
        rootLogger.exception("Fatal error.")
        exitcode = 1
    finally:
        rootLogger.info("""The full log of this run is:\n{basedir}/{fulllog}""".format(basedir=dname, fulllog=full_log_filename))
        exit(exitcode)<|MERGE_RESOLUTION|>--- conflicted
+++ resolved
@@ -45,7 +45,7 @@
         if not valid_creds:
             rootLogger.info("Invalid AWS credentials. Try again.")
 
-    useremail = raw_input("If you are a new user, supply your email address [abc@xyz.abc] for email notifications (leave blank if you do not want email notifications): ")
+    useremail = input("If you are a new user, supply your email address [abc@xyz.abc] for email notifications (leave blank if you do not want email notifications): ")
     if useremail != "":
         subscribe_to_firesim_topic(useremail)
     else:
@@ -73,17 +73,8 @@
             rootLogger.debug(m)
             rootLogger.debug(m.stderr)
 
-<<<<<<< HEAD
     # warn about AWS init
     rootLogger.warning("If running the manager on AWS F1, run \"awsinit\" at least once.")
-=======
-    useremail = input("If you are a new user, supply your email address [abc@xyz.abc] for email notifications (leave blank if you do not want email notifications): ")
-    if useremail != "":
-        subscribe_to_firesim_topic(useremail)
-    else:
-        rootLogger.info("You did not supply an email address. No notifications will be sent.")
-    rootLogger.info("FireSim Manager setup completed.")
->>>>>>> 86ef4023
 
 def infrasetup(runtime_conf):
     """ do infrasetup. """
@@ -113,11 +104,7 @@
     def release_build_farm_hosts_handler(sig, frame):
         """ Handler that prompts to release build farm hosts if you press ctrl-c. """
         rootLogger.info("You pressed ctrl-c, so builds have been killed.")
-<<<<<<< HEAD
-        userconfirm = raw_input("Do you also want to release your build farm hosts? Type 'yes' to do so.\n")
-=======
         userconfirm = input("Do you also want to terminate your build instances? Type 'yes' to do so.\n")
->>>>>>> 86ef4023
         if userconfirm == "yes":
             globalbuildconf.release_build_farm_hosts()
             rootLogger.info("Build farm hosts released.")

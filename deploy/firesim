#!/usr/bin/env python3
# PYTHON_ARGCOMPLETE_OK
<<<<<<< HEAD
from __future__ import  annotations
=======
from __future__ import annotations
>>>>>>> a7f5d980

import sys
import os
import signal
import argparse
from time import strftime, gmtime
import logging
import random
import argcomplete # type: ignore
from fabric.api import local, hide, warn_only, env, execute, parallel # type: ignore
import string
from inspect import signature
from warnings import warn
from pathlib import Path

from runtools.runtime_config import RuntimeConfig

<<<<<<< HEAD
from awstools.awstools import valid_aws_configure_creds, get_aws_userid, subscribe_to_firesim_topic
=======
from awstools.awstools import valid_aws_configure_creds, get_aws_userid, subscribe_to_firesim_topic, awsinit
>>>>>>> a7f5d980
from awstools.afitools import share_agfi_in_all_regions

from buildtools.buildconfigfile import BuildConfigFile
from buildtools.bitbuilder import F1BitBuilder

from util.streamlogger import StreamLogger

from typing import Dict, Callable, Type, Optional, TypedDict, get_type_hints

<<<<<<< HEAD
=======
PLATFORM_LIST = [_.name for _ in Path(__file__).parent.parent.joinpath('platforms').iterdir()]

>>>>>>> a7f5d980
class Task(TypedDict):
    task: Callable
    config: Optional[Callable]

"""Registry of tasks """
TASKS: Dict[str, Task] = {}

class FiresimTaskAccessViolation(RuntimeError):
    pass

def register_task(task: Callable) -> Callable:
    """Decorator to Map `task.__name__` to `task` in `TASKS`

    Args:
        task: callable task that either has no parameters or
              the first parameter must be typed with a class
              that accepts `argparse.Namespace` as the only parameter
              in it's constructor

    Returns:
        a stub that raises `FiresimTaskAccessViolation` to ensure that the
        task is only callable via `TASKS`
    """
    tn = task.__name__
    if tn in TASKS:
        raise KeyError(f"Task '{tn}' already registered by {TASKS[tn]}")

    config_class = None

    # resolve str type hints
    task.__annotations__ = get_type_hints(task)

    # introspect the type of config that this task takes (it's first param)
    sig = signature(task)
    if sig.parameters:
        first = next(iter(sig.parameters.values()))
        if first.annotation is first.empty:
            raise TypeError(f'{tn}, requires type annotation on first parameter, {first.name}')
        else:
            config_class = first.annotation

            # resolve str type hints
            config_class.__init__.__annotations__ = get_type_hints(config_class.__init__)

            # check that the first parameter takes a Namespace passed to its constructor
            # or that it is a Namespace
            if config_class is not argparse.Namespace:
                csig = signature(config_class)
                if csig.parameters:
                    cfirst = next(iter(csig.parameters.values()))
                    if cfirst.annotation is cfirst.empty:
                        raise TypeError(f'{tn}, first parameter, {first.name}, needs type annotation on '+
                                        f'{config_class.__name__}.__init__ first parameter, {cfirst.name}')
                    else:
                        assert cfirst.annotation is argparse.Namespace
                else:
                    raise TypeError(f'{tn}, first parameter {first.name} constructor takes no parameters? Expected argparse.Namespace.')

    TASKS[tn] = {'task': task, 'config': config_class}

    # we don't want this function to be callable any way other than via firesim.main()
    # so that we know programmatic changes to TASKS are followed (currently for testing purposes)
    # so we don't return the original callable task, we return a lambda that raises
    def inner(*args, **kwargs):
        raise FiresimTaskAccessViolation(f"Called '{tn}' without going through TASKS")
    # or actually, we define a closure with def and return that because lambdas that raise
    # are convoluted
    return inner

## below are tasks that users can call
## to add a task, add it here, using the @register_task decorator in it's definition


@register_task
def managerinit(args: argparse.Namespace):
    """ Setup local FireSim manager components. """

    if not args.platform:
        rootLogger.error('::ERROR:: managerinit requires that you provide --platform <platformname>')
        sys.exit(1)

    rootLogger.info("Backing up initial config files, if they exist.")
    config_files = ["build", "build_recipes", "build_farm", "hwdb", "runtime", "run_farm"]
    for conf_file in config_files:
        with warn_only(), hide('everything'):
            m = local("""cp config_{}.yaml sample-backup-configs/backup_config_{}.yaml""".format(conf_file, conf_file), capture=True)
            rootLogger.debug(m)
            rootLogger.debug(m.stderr)

    rootLogger.info("Creating initial config files from examples.")
    with hide('everything'):
        for conf_file in config_files:
            m = local("""cp sample-backup-configs/sample_config_{}.yaml config_{}.yaml""".format(conf_file, conf_file), capture=True)
            rootLogger.debug(m)
            rootLogger.debug(m.stderr)
            m = local("""sed -i 's/AWSUSERNAME/{}/g' config_{}.yaml""".format(get_aws_userid(), conf_file), capture=True)
            rootLogger.debug(m)
            rootLogger.debug(m.stderr)

    if args.platform == 'f1':
        awsinit()

@register_task
def infrasetup(runtime_conf: RuntimeConfig) -> None:
    """ do infrasetup. """
    runtime_conf.infrasetup()

@register_task
def boot(runtime_conf: RuntimeConfig) -> None:
    """ do boot. """
    runtime_conf.boot()

@register_task
def kill(runtime_conf: RuntimeConfig) -> None:
    """ do kill. """
    runtime_conf.kill()

@register_task
def runworkload(runtime_conf: RuntimeConfig) -> None:
    """ do runworkload. """
    runtime_conf.run_workload()

@register_task
def buildafi(build_config_file: BuildConfigFile) -> None:
    # shouldn't ever be able to get here because main() implements logging and redirecting to builtbitstream
    raise NotImplementedError

@register_task
def buildbitstream(build_config_file: BuildConfigFile) -> None:
    """ Starting from local Chisel, build an AFI for all of the specified
    hardware configs. """

    # forced to build locally
    for build_config in build_config_file.builds_list:
        execute(build_config.fpga_bit_builder_dispatcher.replace_rtl, hosts=['localhost'])
        execute(build_config.fpga_bit_builder_dispatcher.build_driver, hosts=['localhost'])

    def release_build_hosts_handler(sig, frame) -> None:
        """ Handler that prompts to release build farm hosts if you press ctrl-c. """
        rootLogger.info("You pressed ctrl-c, so builds have been killed.")
        userconfirm = input("Do you also want to terminate your build hosts? Type 'yes' to do so.\n")
        if userconfirm == "yes":
            build_config_file.release_build_hosts()
            rootLogger.info("Build farm hosts released.")
        else:
            rootLogger.info("Build farm release skipped. There may still be build farm hosts running.")
        sys.exit(0)

    signal.signal(signal.SIGINT, release_build_hosts_handler)

    # pre-setup stuff (things that need to be done before build farm hosts are spawned/killed)
    # specific to the build farm host
    build_config_file.setup()

    # local items (replace_rtl) need to be called in a loop, for each config
    # remote items will map themselves
    build_config_file.request_build_hosts()

    # confirm that build hosts are in running state so that they have
    # been assigned IP addresses
    build_config_file.wait_on_build_host_initializations()

    @parallel
    def parallel_build_helper(config_file: BuildConfigFile, bypass: bool = False) -> None:
        """Wrap parallel portion of ``build_bitstream``

        Args:
            config_file: BuildConfigFile
            bypass: If true, immediately return and terminate build host. Used for testing purposes.
        """
        build_config_file = config_file.get_build_by_ip(env.host_string)
        build_config_file.fpga_bit_builder_dispatcher.build_bitstream(bypass)

    # run builds, then terminate instances
    execute(parallel_build_helper, build_config_file, hosts=build_config_file.build_ip_set)


@register_task
# XXX this needs to be renamed or rethought, perhaps this is a backend-specific task?
def tar2afi(build_config_file: BuildConfigFile) -> None:
    """
    Starting from the tarball generated by Vivado generate an AFI

    Iterate the build_config_file.builds_list using a multiprocessing.Pool
    running the logic for submitting the tarball to `aws ec2 create-fpga-image`,
    wait for afi to be available and copy to all known regions

    NOTE: this is only useful if you also pass the --launchtime argument to firesim
    and specify an already existing launchtime for a previous, tarball generation
    """

    for build_config in build_config_file.builds_list:
        assert isinstance(build_config.fpga_bit_builder_dispatcher, F1BitBuilder)
        execute(build_config.fpga_bit_builder_dispatcher.aws_create_afi, build_config_file, build_config, hosts=['localhost'])


@register_task
def runcheck(runtime_conf: RuntimeConfig) -> None:
    """ Do nothing, just let the config process run. """
    pass


@register_task
def launchrunfarm(runtime_conf: RuntimeConfig) -> None:
    """ This starts an FPGA run farm, based on the parameters listed in the
    [runfarm] section of the config file. Instances are
    a) tagged with "runfarmtag" so that the manager can find them in the future
    and does not have to track state locally
    b) the list of IPs is always used locally AFTER sorting, so there is always
    a consistent "first" instance (useful for debugging)
    """
    # short versions of config file vars
    runtime_conf.run_farm.launch_run_farm()


@register_task
def terminaterunfarm(runtime_conf: RuntimeConfig) -> None:
    """ Terminate instances in the run farm.

    This works in 2 modes:

    1) If you pass no --terminatesomeINSTANCETYPE flags, it will terminate all
       instances with the specified run farm tag.

    2) If you pass ANY --terminatesomeINSTANCETYPE flag, it will terminate only
       that many instances of the specified types and leave all others
       untouched.
    """
    runtime_conf.terminate_run_farm()

@register_task
def shareagfi(build_config_file: BuildConfigFile) -> None:
    """ Share the agfis specified in the agfis-to-share section with the users
    specified in the share-with-accounts section """
    # share the image with all users
    for agfiname in build_config_file.agfistoshare:
        agfi = build_config_file.hwdb.get_runtimehwconfig_from_name(agfiname).agfi

        userlist = build_config_file.acctids_to_sharewith
        share_agfi_in_all_regions(agfi, userlist)
        rootLogger.info("AGFI '%s': %s has been shared with the users specified in share-with-accounts",
                        agfiname, agfi)


def construct_firesim_argparser() -> argparse.ArgumentParser:
    # parse command line args
    parser = argparse.ArgumentParser(description='FireSim Simulation Manager.')
    parser.add_argument('task', type=str,
                        help='Management task to run.', choices=list(TASKS))
    parser.add_argument('-c', '--runtimeconfigfile', type=str,
                        help='Optional custom runtime/workload config file. Defaults to config_runtime.yaml.',
                        default='config_runtime.yaml')
    parser.add_argument('-n', '--runfarmconfigfile', type=str,
                        help='Optional custom run farm config file. Defaults to config_run_farm.yaml.',
                        default='config_run_farm.yaml')
    parser.add_argument('-b', '--buildconfigfile', type=str,
                        help='Optional custom build config file. Defaults to config_build.yaml.',
                        default='config_build.yaml')
    parser.add_argument('-r', '--buildrecipesconfigfile', type=str,
                        help='Optional custom build recipe config file. Defaults to config_build_recipes.yaml.',
                        default='config_build_recipes.yaml')
    parser.add_argument('-s', '--buildfarmconfigfile', type=str,
                        help='Optional custom build farm config file. Defaults to config_build_farm.yaml.',
                        default='config_build_farm.yaml')
    parser.add_argument('-a', '--hwdbconfigfile', type=str,
                        help='Optional custom HW database config file. Defaults to config_hwdb.yaml.',
                        default='config_hwdb.yaml')
    parser.add_argument('-x', '--overrideconfigdata', type=str,
                        help='Override a single value from one of the the RUNTIME e.g.: --overrideconfigdata "target-config link-latency 6405".',
                        default="")
    parser.add_argument('-f', '--terminatesomef116', type=int,
                        help='DEPRECATED. Use --terminatesome=f1.16xlarge:count instead. Will be removed in the next major version of FireSim (1.15.X). Old help message: Only used by terminaterunfarm. Terminates this many of the previously launched f1.16xlarges.',
                        default=-1)
    parser.add_argument('-g', '--terminatesomef12', type=int,
                        help='DEPRECATED. Use --terminatesome=f1.2xlarge:count instead. Will be removed in the next major version of FireSim (1.15.X). Old help message: Only used by terminaterunfarm. Terminates this many of the previously launched f1.2xlarges.',
                        default=-1)
    parser.add_argument('-i', '--terminatesomef14', type=int,
                        help='DEPRECATED. Use --terminatesome=f1.4xlarge:count instead. Will be removed in the next major version of FireSim (1.15.X). Old help message: Only used by terminaterunfarm. Terminates this many of the previously launched f1.4xlarges.',
                        default=-1)
    parser.add_argument('-m', '--terminatesomem416', type=int,
                        help='DEPRECATED. Use --terminatesome=m4.16xlarge:count instead. Will be removed in the next major version of FireSim (1.15.X). Old help message: Only used by terminaterunfarm. Terminates this many of the previously launched m4.16xlarges.',
                        default=-1)
    def terminatesomesplitter(raw_arg):
        split_arg = raw_arg.split(":")
        return split_arg[0], int(split_arg[1])
    parser.add_argument('--terminatesome', action='append', type=terminatesomesplitter,
                        help='Only used by terminaterunfarm. Used to specify a restriction on how many instances to terminate. E.g., --terminatesome=f1.2xlarge:2 will terminate only 2 of the f1.2xlarge instances in the runfarm, regardless of what other instances are in the runfarm. This argument can be specified multiple times to terminate additional instance types/counts. Behavior when specifying the same instance type multiple times is undefined. This replaces the old --terminatesome{f116,f12,f14,m416} arguments. Behavior when specifying these old-style terminatesome flags and this new style flag at the same time is also undefined.')
    parser.add_argument('-q', '--forceterminate', action='store_true',
                        help='For terminaterunfarm, force termination without prompting user for confirmation. Defaults to False')
    parser.add_argument('-t', '--launchtime', type=str,
                        help='Give the "Y-m-d--H-M-S" prefix of results-build directory. Useful for tar2afi when finishing a partial buildafi')
    parser.add_argument('--platform', type=str, choices=PLATFORM_LIST, default='f1',
                        help='Required argument for "managerinit" to specify which platform you will be using')

    argcomplete.autocomplete(parser)
    return parser

def check_env() -> None:
    """Check assumptions about environment setup

    Raises:
        `SystemExit` if any assumption is violated
    """
    # make sure that sourceme-f1 was sourced
    if os.environ.get('FIRESIM_SOURCED') is None:
        rootLogger.critical("ERROR: You must source firesim/sourceme-f1-manager.sh!")
        sys.exit(1)


def main(args: argparse.Namespace) -> None:
    """ Main function for FireSim manager. """
    # large timeouts, retry connections
    env.timeout = 100
    env.connection_attempts = 10
    # we elastically spin instances up/down. we can easily get re-used IPs with
    # different keys. also, probably won't get MITM'd
    env.disable_known_hosts = True

    if args.task == 'buildafi':
        rootLogger.warning("From v1.14.0, 'buildafi' is renamed to 'buildbitstream' and will be removed in a future version")
        args.task = 'buildbitstream'

    rootLogger.info("FireSim Manager. Docs: http://docs.fires.im\nRunning: %s\n", str(args.task))

    t = TASKS[args.task]
    if t['config']:
        if t['config'] is argparse.Namespace:
            t['task'](args)
        else:
            t['task'](t['config'](args))
    else:
        t['task']()


if __name__ == '__main__':
    # set the program working dir to wherever firesim is located
    # this lets you run firesim from anywhere, not necessarily firesim/deploy/
    abspath = os.path.abspath(__file__)
    dname = os.path.dirname(abspath)
    os.chdir(dname)

    # parse args BEFORE setting up logs, otherwise argcomplete will cause
    # junk log files to be created. also lets us use args.task in the logfile
    # name
    args = construct_firesim_argparser().parse_args()

    # logging setup
    def logfilename() -> str:
        """ Construct a unique log file name from: date + 16 char random. """
        timeline = strftime("%Y-%m-%d--%H-%M-%S", gmtime())
        randname = ''.join(random.choice(string.ascii_uppercase + string.digits) for _ in range(16))
        return timeline + "-" + args.task + "-" + randname + ".log"

    # treat python warnings as WARNING level messages from py.warn
    logging.captureWarnings(True)

    rootLogger = logging.getLogger()
    rootLogger.setLevel(logging.NOTSET) # capture everything

    # log to file
    full_log_filename = "logs/" + logfilename()
    fileHandler = logging.FileHandler(full_log_filename)
    # formatting for log to file
    # TODO: filehandler should be handler 0 (firesim_topology_with_passes expects this
    # to get the filename) - handle this more appropriately later
    logFormatter = logging.Formatter("%(asctime)s [%(funcName)-12.12s] [%(levelname)-5.5s]  %(message)s")
    fileHandler.setFormatter(logFormatter)
    fileHandler.setLevel(logging.NOTSET) # log everything to file
    rootLogger.addHandler(fileHandler)

    # log to stdout, without special formatting
    consoleHandler = logging.StreamHandler(stream=sys.stdout)
    consoleHandler.setLevel(logging.INFO) # show only INFO and greater in console
    rootLogger.addHandler(consoleHandler)

    # hide messages lower than warning from boto3/paramiko
    logging.getLogger('boto3').setLevel(logging.WARNING)
    logging.getLogger('botocore').setLevel(logging.WARNING)
    logging.getLogger('nose').setLevel(logging.WARNING)
    logging.getLogger("paramiko").setLevel(logging.WARNING)

    check_env()

    # lastly - whenever you use run/local/put/etc from fabric, you need to wrap
    # it up in "with util.StreamLogger('stdout'), util.StreamLogger('stdin').
    # unfortunately there's no proper way to do it with fabric

    exitcode = 0
    try:
        main(args)
    except:
        # log all exceptions that make it this far
        rootLogger.exception("Fatal error.")
        exitcode = 1
    finally:
        rootLogger.info("""The full log of this run is:\n{basedir}/{fulllog}""".format(basedir=dname, fulllog=full_log_filename))
        sys.exit(exitcode)<|MERGE_RESOLUTION|>--- conflicted
+++ resolved
@@ -1,10 +1,6 @@
 #!/usr/bin/env python3
 # PYTHON_ARGCOMPLETE_OK
-<<<<<<< HEAD
-from __future__ import  annotations
-=======
 from __future__ import annotations
->>>>>>> a7f5d980
 
 import sys
 import os
@@ -22,11 +18,7 @@
 
 from runtools.runtime_config import RuntimeConfig
 
-<<<<<<< HEAD
-from awstools.awstools import valid_aws_configure_creds, get_aws_userid, subscribe_to_firesim_topic
-=======
 from awstools.awstools import valid_aws_configure_creds, get_aws_userid, subscribe_to_firesim_topic, awsinit
->>>>>>> a7f5d980
 from awstools.afitools import share_agfi_in_all_regions
 
 from buildtools.buildconfigfile import BuildConfigFile
@@ -36,11 +28,8 @@
 
 from typing import Dict, Callable, Type, Optional, TypedDict, get_type_hints
 
-<<<<<<< HEAD
-=======
 PLATFORM_LIST = [_.name for _ in Path(__file__).parent.parent.joinpath('platforms').iterdir()]
 
->>>>>>> a7f5d980
 class Task(TypedDict):
     task: Callable
     config: Optional[Callable]

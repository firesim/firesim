// See LICENSE for license details.

package midas.targetutils

<<<<<<< HEAD
import firrtl.annotations.{SingleTargetAnnotation, ComponentName, ReferenceTarget}
=======
import chisel3._
import chisel3.experimental.{BaseModule, ChiselAnnotation, dontTouch}

import firrtl.{RenameMap}
import firrtl.annotations.{SingleTargetAnnotation, ComponentName} // Deprecated
import firrtl.annotations.{ReferenceTarget, ModuleTarget, AnnotationException}
>>>>>>> 5835993e

// This is currently consumed by a transformation that runs after MIDAS's core
// transformations In FireSim, targeting an F1 host, these are consumed by the
// AutoILA infrastucture (ILATopWiring pass) to generate an ILA that plays nice
// with AWS's vivado flow
case class FpgaDebugAnnotation(target: chisel3.Data) extends ChiselAnnotation {
  def toFirrtl = FirrtlFpgaDebugAnnotation(target.toNamed)
}

case class FirrtlFpgaDebugAnnotation(target: ComponentName) extends
    SingleTargetAnnotation[ComponentName] {
  def duplicate(n: ComponentName) = this.copy(target = n)
}

<<<<<<< HEAD

// This labels a target Mem so that it is extracted and replaced with a separate model
case class MemModelAnnotation[T <: chisel3.Data](target: chisel3.MemBase[T])
    extends chisel3.experimental.ChiselAnnotation {
  def toFirrtl = FirrtlMemModelAnnotation(target.toNamed.toTarget)
}

case class FirrtlMemModelAnnotation(target: ReferenceTarget) extends
    SingleTargetAnnotation[ReferenceTarget] {
  def duplicate(rt: ReferenceTarget) = this.copy(target = rt)
=======
object FpgaDebug {
  def apply(targets: chisel3.Data*): Unit = {
    targets.map({ t => chisel3.experimental.annotate(FpgaDebugAnnotation(t)) })
    targets.map(dontTouch(_))
  }
}

private[midas] class ReferenceTargetRenamer(renames: RenameMap) {
  // TODO: determine order for multiple renames, or just check of == 1 rename?
  def exactRename(rt: ReferenceTarget): ReferenceTarget = {
    val renameMatches = renames.get(rt).getOrElse(Seq(rt)).collect({ case rt: ReferenceTarget => rt })
    assert(renameMatches.length == 1)
    renameMatches.head
  }
  def apply(rt: ReferenceTarget): Seq[ReferenceTarget] = {
    renames.get(rt).getOrElse(Seq(rt)).collect({ case rt: ReferenceTarget => rt })
  }
}

private [midas] case class SynthPrintfAnnotation(
    args: Seq[Seq[ReferenceTarget]], // These aren't currently used; here for future proofing
    mod: ModuleTarget,
    format: String,
    name: Option[String]) extends firrtl.annotations.Annotation {

  def update(renames: RenameMap): Seq[firrtl.annotations.Annotation] = {
    val renamer = new ReferenceTargetRenamer(renames)
    val renamedArgs = args.map(_.flatMap(renamer(_)))
    val renamedMod = renames.get(mod).getOrElse(Seq(mod)).collect({ case mt: ModuleTarget => mt })
    assert(renamedMod.size == 1) // To implement: handle module duplication or deletion
    Seq(this.copy(args = renamedArgs, mod = renamedMod.head ))
  }
}

// HACK: We're going to reuse the format to find the printf, from which we can grab the printf's enable
private[midas] case class ChiselSynthPrintfAnnotation(
    format: String,
    args: Seq[Bits],
    mod: BaseModule,
    name: Option[String]) extends ChiselAnnotation {
  def getTargetsFromArg(arg: Bits): Seq[ReferenceTarget] = {
    // To named throughs an exception on literals right now, so dumbly catch everything
    try {
      Seq(arg.toNamed.toTarget)
    } catch {
      case AnnotationException(_) => Seq()
    }
  }

  def toFirrtl() = SynthPrintfAnnotation(args.map(getTargetsFromArg),
                                         mod.toNamed.toTarget, format, name)
}

// For now, this needs to be invoked on the arguments to printf, not on the printf itself
// Eg. printf(SynthesizePrintf("True.B or False.B: Printfs can be annotated: %b\n", false.B))
object SynthesizePrintf {
  private def generateAnnotations(format: String, args: Seq[Bits], name: Option[String]): Printable = {
    val thisModule = Module.currentModule.getOrElse(
      throw new RuntimeException("Cannot annotate a printf outside of a Module"))
    chisel3.experimental.annotate(ChiselSynthPrintfAnnotation(format, args, thisModule, name))
    Printable.pack(format, args:_*)
  }
  def apply(name: String, format: String, args: Bits*): Printable =
    generateAnnotations(format, args, Some(name))

  def apply(format: String, args: Bits*): Printable = generateAnnotations(format, args, None)

  // TODO: Accept a printable -> need to somehow get the format string from it
>>>>>>> 5835993e
}<|MERGE_RESOLUTION|>--- conflicted
+++ resolved
@@ -2,16 +2,12 @@
 
 package midas.targetutils
 
-<<<<<<< HEAD
-import firrtl.annotations.{SingleTargetAnnotation, ComponentName, ReferenceTarget}
-=======
 import chisel3._
 import chisel3.experimental.{BaseModule, ChiselAnnotation, dontTouch}
 
 import firrtl.{RenameMap}
 import firrtl.annotations.{SingleTargetAnnotation, ComponentName} // Deprecated
 import firrtl.annotations.{ReferenceTarget, ModuleTarget, AnnotationException}
->>>>>>> 5835993e
 
 // This is currently consumed by a transformation that runs after MIDAS's core
 // transformations In FireSim, targeting an F1 host, these are consumed by the
@@ -26,18 +22,6 @@
   def duplicate(n: ComponentName) = this.copy(target = n)
 }
 
-<<<<<<< HEAD
-
-// This labels a target Mem so that it is extracted and replaced with a separate model
-case class MemModelAnnotation[T <: chisel3.Data](target: chisel3.MemBase[T])
-    extends chisel3.experimental.ChiselAnnotation {
-  def toFirrtl = FirrtlMemModelAnnotation(target.toNamed.toTarget)
-}
-
-case class FirrtlMemModelAnnotation(target: ReferenceTarget) extends
-    SingleTargetAnnotation[ReferenceTarget] {
-  def duplicate(rt: ReferenceTarget) = this.copy(target = rt)
-=======
 object FpgaDebug {
   def apply(targets: chisel3.Data*): Unit = {
     targets.map({ t => chisel3.experimental.annotate(FpgaDebugAnnotation(t)) })
@@ -105,6 +89,16 @@
 
   def apply(format: String, args: Bits*): Printable = generateAnnotations(format, args, None)
 
-  // TODO: Accept a printable -> need to somehow get the format string from it
->>>>>>> 5835993e
+  // TODO: Accept a printable -> need to somehow get the format string from 
+}
+
+// This labels a target Mem so that it is extracted and replaced with a separate model
+case class MemModelAnnotation[T <: chisel3.Data](target: chisel3.MemBase[T])
+    extends chisel3.experimental.ChiselAnnotation {
+  def toFirrtl = FirrtlMemModelAnnotation(target.toNamed.toTarget)
+}
+
+case class FirrtlMemModelAnnotation(target: ReferenceTarget) extends
+    SingleTargetAnnotation[ReferenceTarget] {
+  def duplicate(rt: ReferenceTarget) = this.copy(target = rt)
 }
name: firesim-ci-process

on:
  # run ci when pring to main (note: ci runs on the merge commit of the pr!)
  pull_request:
    branches:
      - main
      - stable

defaults:
  run:
    shell: bash -leo pipefail {0}

env:
  PERSONAL_ACCESS_TOKEN: ${{ secrets.GH_A_PERSONAL_ACCESS_TOKEN }}
  GITHUB_TOKEN: ${{ secrets.GITHUB_TOKEN }}
  AWS_ACCESS_KEY_ID: ${{ secrets.AWS_ACCESS_KEY_ID }}
  AWS_SECRET_ACCESS_KEY: ${{ secrets.AWS_SECRET_ACCESS_KEY }}
  AWS_DEFAULT_REGION: ${{ secrets.AWS_DEFAULT_REGION }}
  AZURE_CLIENT_ID: ${{ secrets.AZURE_CLIENT_ID }}
  AZURE_CLIENT_SECRET: ${{ secrets.AZURE_CLIENT_SECRET }}
  AZURE_TENANT_ID: ${{ secrets.AZURE_TENANT_ID }}
  AZURE_SUBSCRIPTION_ID: ${{ secrets.AZURE_SUBSCRIPTION_ID }}
  AZURE_DEFAULT_REGION: ${{ secrets.AZURE_DEFAULT_REGION }}
  AZURE_RESOURCE_GROUP: ${{ secrets.AZURE_RESOURCE_GROUP }}
  AZURE_CI_SUBNET_ID : ${{ secrets.AZURE_CI_SUBNET_ID }}
  AZURE_CI_NSG_ID : ${{ secrets.AZURE_CI_NSG_ID }}
  FIRESIM_PEM: ${{ secrets.FIRESIM_PEM }}
  FIRESIM_PEM_PUBLIC: ${{ secrets.FIRESIM_PEM_PUBLIC }}
  MANAGER_FIRESIM_LOCATION: "~/firesim"
  LANG: "en_US.UTF-8" # required by SBT when it sees boost directories
  LANGUAGE: "en_US:en"
  LC_ALL: "en_US.UTF-8"
  CI_LABEL_DEBUG: ${{ contains(github.event.pull_request.labels.*.name, 'ci:debug') }}
  CI_LABEL_PERSIST: ${{ contains(github.event.pull_request.labels.*.name, 'ci:persist-prior-workflows') }}
  REMOTE_WORK_DIR: /scratch/buildbot/fs-shared/fs-${{ github.sha }}
  TERM: xterm-256-color

jobs:
  cancel-prior-workflows:
    name: cancel-prior-workflows
    runs-on: ubuntu-20.04
    steps:
      - name: Cancel previous workflow runs
        if: ${{ (env.CI_LABEL_PERSIST != 'true') }}
        uses: styfle/cancel-workflow-action@0.11.0
        with:
          access_token: ${{ github.token }}

  # Set up a set of boolean conditions to control which branches of the CI
  # workflow will execute This is based off the conditional job execution
  # example here: https://github.com/dorny/paths-filter#examples
  change-filters:
    name: filter-jobs-on-changes
    runs-on: ubuntu-20.04
    # Queried by downstream jobs to determine if they should run.
    outputs:
      needs-manager: ${{ steps.filter.outputs.all_count != steps.filter.outputs.skip-manager_count }}
      both-conda-reqs-lock-modified: ${{ ((steps.filter.outputs.conda-reqs == 'false') && (steps.filter.outputs.conda-lock == 'false')) || ((steps.filter.outputs.conda-reqs == 'true') && (steps.filter.outputs.conda-lock == 'true')) }}
    steps:
      - uses: actions/checkout@v3
      - uses: dorny/paths-filter@v2
        id: filter
        with:
          filters: |
            all:
              - '**'

            # If any of the files changed match, do a doc build
            docs: &docs-filter
              - 'docs/**'
              - '.readthedocs.yml'

            # If all files match to this filter, skip the main ci pipeline
            skip-manager:
              - *docs-filter
              - '**/*.md'
              - '**/.gitignore'
              - '.github/ISSUE_TEMPLATE/**'

            # If conda requirements was modified ensure the lock file is re-generated
            conda-reqs:
                - 'conda-reqs/firesim.yaml'
                - 'conda-reqs/ci-shared.yaml'

            # If conda requirements was modified ensure the lock file is re-generated
            conda-lock:
                - 'conda-reqs/conda-reqs.conda-lock.yml'

<<<<<<< HEAD
=======
  # Note: This doesn't check if the lock file is synced/faithful to the requirements file.
  # This just ensures that both were modified in the same PR (ideally the lock file was regenerated
  # from the requirements file). This job only runs when that condition is not met and
  # so always fails.
  check-conda-lock-modified:
    name: check-conda-lock-modified
    needs: change-filters
    if: needs.change-filters.outputs.both-conda-reqs-lock-modified == 'false'
    runs-on: ubuntu-20.04
    steps:
      - name: Check conda lock file was regenerated with conda requirements file
        run: |
          echo "ERROR: Either the conda-reqs/{firesim,ci-shared}.yaml or conda-reqs/conda-reqs.conda-lock.yml was not updated properly. See the developer docs for more information"
          false

  setup-self-hosted-manager:
    name: setup-self-hosted-manager
    needs: change-filters
    if: needs.change-filters.outputs.needs-manager == 'true'
    runs-on: ubuntu-20.04
    steps:
      - uses: actions/checkout@v3
      - uses: conda-incubator/setup-miniconda@v2
        with:
          environment-file: conda-reqs/ci-shared.yaml
          miniforge-version: latest
      - uses: ./.github/actions/repo-setup-aws
      - name: Launch AWS instance used for the FireSim manager (instance info found here)
        run: ./.github/scripts/launch-manager-instance.py
      - name: Setup N Github Actions Runners on AWS instance
        run: ./.github/scripts/setup-manager-self-hosted.py aws
      - name: Catch potentially orphaned manager
        if: ${{ (env.CI_LABEL_DEBUG != 'true') && (failure() || cancelled()) }}
        uses: ./.github/actions/change-workflow-instance-states
        with:
          new-state: terminate
          github-token: ${{ secrets.GH_A_PERSONAL_ACCESS_TOKEN }}

  setup-manager:
    name: setup-manager
    needs: [setup-self-hosted-manager]
    runs-on: aws-${{ github.run_id }}
    steps:
      - uses: actions/checkout@v3
      - name: Install FireSim pem
        run: ./.github/scripts/install-firesim-pem.py
      - name: Setup FireSim repo (.pem, build-setup.sh, AWS credentials, submodules) and CI daemons
        run: ./.github/scripts/initialize-repo.py
      - name: Run AWS configure
        run: ./.github/scripts/run-aws-configure.py
      - name: Setup Workflow monitor
        if: ${{ (env.CI_LABEL_DEBUG != 'true') }}
        uses: ./.github/actions/setup-workflow-monitor
        with:
          max-runtime-hours: 8
      - name: Initial Scala compilation
        uses: ./.github/actions/initial-scala-compile
      - name: Catch potentially orphaned manager
        if: ${{ (env.CI_LABEL_DEBUG != 'true') && (failure() || cancelled()) }}
        uses: ./.github/actions/change-workflow-instance-states
        with:
          new-state: terminate
          github-token: ${{ secrets.GH_A_PERSONAL_ACCESS_TOKEN }}

  build-default-workloads:
    # Conditionally build rootfs images only if deploying to FPGA to save CI resources
    # https://stackoverflow.com/questions/62325286/run-github-actions-when-pull-requests-have-a-specific-label/62331521#comment122159108_62331521
    if: contains(github.event.pull_request.labels.*.name, 'ci:fpga-deploy')
    name: build-default-workloads
    needs: [setup-manager]
    runs-on: aws-${{ github.run_id }}
    steps:
      - uses: actions/checkout@v3
      - name: Build default workloads (FireMarshal and paper workloads)
        run: .github/scripts/build-default-workloads.py

  run-manager-pytests:
    name: run-manager-pytests
    needs: [setup-manager]
    runs-on: aws-${{ github.run_id }}
    steps:
      - uses: actions/checkout@v3
      - name: Run pytests
        run: .github/scripts/run-manager-pytests.py

  run-manager-python-typecheck:
    name: run-manager-python-typecheck
    needs: [setup-manager]
    runs-on: aws-${{ github.run_id }}
    steps:
      - uses: actions/checkout@v3
      - name: Run manager Python type checker
        run: .github/scripts/run-manager-python-typechecking.py

  run-ci-python-typecheck:
      name: run-ci-python-typecheck
      needs: [setup-manager]
      runs-on: aws-${{ github.run_id }}
      steps:
      - uses: actions/checkout@v3
      - name: Run CI Python type checker
        run: .github/scripts/run-ci-python-typechecking.py

  run-scalafmt-check:
    name: run-scalafmt-check
    needs: [setup-manager]
    runs-on: aws-${{ github.run_id }}
    steps:
      - uses: actions/checkout@v3
      - name: Run Scalafmt on FireSim Scala main sources
        run: .github/scripts/run-scala-lint-check.py

  run-check-docs-generated-components:
    name: run-check-docs-generated-components
    needs: [setup-manager]
    runs-on: aws-${{ github.run_id }}
    steps:
      - uses: actions/checkout@v3
      - name: Check docs components that require manual re-generation (e.g. config_runtime.yaml example, help output)
        run: ./.github/scripts/check-docs-generated-components.py

  build-f1-driver:
    name: build-f1-driver
    needs: [setup-manager]
    runs-on: aws-${{ github.run_id }}
    steps:
      - uses: actions/checkout@v3
      - name: Runs compilation of F1 driver for the make-default tuple
        run: ./.github/scripts/build-f1-driver.py

  run-targetutils-scala-tests:
    name: run-targetutils-scala-tests
    needs: [setup-manager]
    runs-on: aws-${{ github.run_id }}
    steps:
      - uses: actions/checkout@v3
      - name: Run targetutils scala tests
        run: ./.github/scripts/run-sbt-command.py midasexamples "'project targetutils; test' "

  run-midas-scala-tests:
    name: run-midas-scala-tests
    needs: [setup-manager]
    runs-on: aws-${{ github.run_id }}
    steps:
      - uses: actions/checkout@v3
      - name: Run targetutils scala tests
        run: ./.github/scripts/run-sbt-command.py midasexamples "'project midas; test' "

  run-test-groupA:
    name: run-test-groupA
    needs: [build-f1-driver]
    runs-on: aws-${{ github.run_id }}
    steps:
      - uses: actions/checkout@v3
      - name: Run CIGroupA Scala tests
        uses: ./.github/actions/run-scala-test
        with:
          test-name: "CIGroupA"

  run-test-groupB:
    name: run-test-groupB
    needs: [run-test-groupA]
    runs-on: aws-${{ github.run_id }}
    steps:
      - uses: actions/checkout@v3
      - name: Run CIGroupB Scala tests
        uses: ./.github/actions/run-scala-test
        with:
          test-name: "CIGroupB"

  run-test-firesim-lib:
    name: run-test-firesim-lib
    needs: [run-test-groupB]
    runs-on: aws-${{ github.run_id }}
    steps:
      - uses: actions/checkout@v3
      - name: Run firesim-lib Scala tests
        uses: ./.github/actions/run-scala-test
        with:
          target-project: "bridges"
          test-package: "firesim.bridges"
          test-name: "BridgeTests"

  run-chipyard-tests:
    name: run-chipyard-tests
    needs: [run-test-firesim-lib]
    runs-on: aws-${{ github.run_id }}
    steps:
      - uses: actions/checkout@v3
      - name: Run other (CITests) Scala tests
        uses: ./.github/actions/run-scala-test
        with:
          target-project: "firesim"
          test-package: "firesim.firesim"
          test-name: "CITests"

  run-parallel-verilator-metasims:
    name: run-parallel-verilator-metasims
    # Building the driver can cause concurrency issues with SBT, so serialize
    # this behind the scalatest train. Remove once we're off SBT.
    needs: [run-chipyard-tests]
    runs-on: aws-${{ github.run_id }}
    steps:
      - uses: actions/checkout@v3
      - name: Run parallel Verilator metasimulation tests (deploy on localhost and on AWS instances)
        run: .github/scripts/run-parallel-verilator-metasims.py

  run-basic-linux-poweroff:
    if: contains(github.event.pull_request.labels.*.name, 'ci:fpga-deploy')
    name: run-basic-linux-poweroff
    # Building the driver can cause concurrency issues with SBT, so serialize
    # this behind the scalatest train. Remove once we're off SBT.
    needs: [build-default-workloads, run-chipyard-tests, run-parallel-verilator-metasims]
    runs-on: aws-${{ github.run_id }}
    steps:
      - uses: actions/checkout@v3
      - name: Run linux-poweroff test w/ AWS EC2 run farm
        run: .github/scripts/run-linux-poweroff.py

  run-basic-linux-poweroff-externally-provisioned:
    if: contains(github.event.pull_request.labels.*.name, 'ci:fpga-deploy')
    name: run-basic-linux-poweroff-externally-provisioned
    needs: [build-default-workloads]
    runs-on: aws-${{ github.run_id }}
    steps:
      - uses: actions/checkout@v3
      - name: Run linux-poweroff test w/ externally provisioned (AWS EC2) run farm
        run: .github/scripts/run-linux-poweroff-externally-provisioned.py

  run-agfi-buildbitstream:
    if: contains(github.event.pull_request.labels.*.name, 'ci:agfi-buildbitstream-deploy')
    name: run-agfi-buildbitstream
    needs: [build-f1-driver] # delay until known working scala compile
    runs-on: aws-${{ github.run_id }}
    timeout-minutes: 600 # 10h
    steps:
      - uses: actions/checkout@v3
      - name: Run buildbitstream command and update sample AGFIs
        run: .github/scripts/run-agfi-buildbitstream.py
      - uses: peter-evans/create-pull-request@v5
        with:
          base: ${{ github.head_ref }}
          add-paths: "deploy/sample-backup-configs/sample_config_hwdb.yaml"
          commit-message: "Update AGFI(s) [ci skip]"
          body: "Update AGFI(s) for PR #${{ github.event.pull_request.number }}"
          branch-suffix: short-commit-hash
          title: "Update AGFI(s) for PR #${{ github.event.pull_request.number }} (`${{ github.head_ref }}`)"

  documentation-check:
    name: documentation-check
    needs: change-filters
    runs-on: ubuntu-20.04
    steps:
      - uses: actions/checkout@v3
      - uses: conda-incubator/setup-miniconda@v2
        with:
          environment-file: conda-reqs/docs.yaml
          miniforge-version: latest
      - name: Check that documentation builds with selective warnings/errors
        run: |
          make -C docs html
          ! grep -v "ERROR: Undefined substitution referenced" warnings.txt
      - name: Show error log and dump objects.inv from sphinx if failed
        if: ${{ failure() }}
        run: |
          python3 -m sphinx.ext.intersphinx docs/_build/html/objects.inv
          cat /tmp/sphinx-err*.log

  cpp-lint:
    name: cpp-lint
    runs-on: ubuntu-20.04
    steps:
      # Clone the repository (shallow to save time).
      - name: Checkout sources
        uses: actions/checkout@v3
        with:
          fetch-depth: 2
          submodules: false

      # Checkout chipyard submodules.
      - name: Checkout chipyard
        run: |
          git submodule update --init target-design/chipyard
          cd target-design/chipyard
          git submodule update --init generators/testchipip

      # Install clang linters
      - name: Install Clang linters
        run: |
          sudo apt update
          sudo apt install clang-format clang-tidy-12 parallel -y

      # Run 'clang-format', comparing against the base commit hash.
      # If anything got reformatted, fail and output a patch.
      - name: Run clang-format
        run: |
          git fetch --recurse-submodules=no origin ${{ github.base_ref }}
          DIFF_COMMIT=$(git rev-parse origin/${{ github.base_ref }})
          git clang-format $DIFF_COMMIT
          git diff --ignore-submodules > clang-format.patch
          if [ -s clang-format.patch ]; then
            echo "error: clang-format had to fix the following files:"
            git diff --ignore-submodules --name-only
            echo "----- 8< ---- PATCH ----- 8< ----"
            cat clang-format.patch
            echo "----- 8< ---- PATCH ----- 8< ----"
            git checkout .
            exit 1
          fi

      # Run clang-tidy on the entire codebase. Error will be logged.
      - name: Run clang-tidy
        run: |
          export FIRESIM_ENV_SOURCED=1
          export FIRESIM_STANDALONE=1
          make -C sim clang-tidy

>>>>>>> 14c6fc98
  ### Local FPGAs CI ###

  setup-local-fpga-repo:
    name: setup-local-fpga-repo
    runs-on: local-fpga
    steps:
      # This forces a fresh clone of the repo during the `checkout` step
      # to resolve stale submodule URLs. See https://github.com/ucb-bar/chipyard/pull/1156.
      - name: Delete old checkout
        run: |
            ls -alh .
            rm -rf ${{ github.workspace }}/* || true
            rm -rf ${{ github.workspace }}/.* || true
            ls -alh .
      - uses: actions/checkout@v3
      - name: Setup repo copy
        run: |
          mkdir -p $(dirname ${{ env.REMOTE_WORK_DIR }})
          git clone ${{ github.workspace }} ${{ env.REMOTE_WORK_DIR }}
      - name: Setup repo
        run: |
          cd ${{ env.REMOTE_WORK_DIR }}
          ./build-setup.sh --skip-validate
          source sourceme-f1-manager.sh --skip-ssh-setup
          firesim managerinit --platform vitis
          cd sw/firesim-software && ./init-submodules.sh

<<<<<<< HEAD
  run-local-buildbitstreams:
    if: contains(github.event.pull_request.labels.*.name, 'ci:u250-xclbin-buildbitstream-deploy')
    needs: [setup-local-fpga-repo]
    name: run-local-buildbitstreams
=======
  run-vitis-check-docs-generated-components:
    name: run-vitis-check-docs-generated-components
    needs: [setup-local-fpga-repo]
    runs-on: local-fpga
    steps:
      - uses: actions/checkout@v3
      - name: Check Vitis docs components that require manual re-generation (e.g. config_runtime.yaml example)
        run: ./.github/scripts/check-vitis-docs-generated-components.py

  run-parallel-vcs-metasims-and-vitis-driver:
    name: run-parallel-vcs-metasims-and-vitis-driver
    needs: [setup-local-fpga-repo]
    runs-on: local-fpga
    steps:
      # This forces a fresh clone of the repo during the `checkout` step
      # to resolve stale submodule URLs. See https://github.com/ucb-bar/chipyard/pull/1156.
      - name: Delete old checkout
        run: |
          rm -rf ${{ github.workspace }}/* || true
          rm -rf ${{ github.workspace }}/.* || true
      - uses: actions/checkout@v3
      - name: Run parallel VCS metasims
        run: .github/scripts/run-parallel-vcs-metasims.py
      - name: Build Vitis driver
        run: .github/scripts/build-vitis-driver.py

  run-basic-linux-poweroff-vitis:
    if: contains(github.event.pull_request.labels.*.name, 'ci:fpga-deploy')
    needs: [setup-local-fpga-repo]
    name: run-basic-linux-poweroff-vitis
    runs-on: local-fpga
    steps:
      # This forces a fresh clone of the repo during the `checkout` step
      # to resolve stale submodule URLs. See https://github.com/ucb-bar/chipyard/pull/1156.
      - name: Delete old checkout
        run: |
          rm -rf ${{ github.workspace }}/* || true
          rm -rf ${{ github.workspace }}/.* || true
      - uses: actions/checkout@v3
      - name: Run simple linux poweroff test w/ vitis
        run: .github/scripts/run-linux-poweroff-vitis.py

  run-u250-xclbin-buildbitstream:
    if: contains(github.event.pull_request.labels.*.name, 'ci:u250-xclbin-buildbitstream-deploy')
    needs: [setup-local-fpga-repo]
    name: run-u250-xclbin-buildbitstream
>>>>>>> 14c6fc98
    runs-on: local-fpga
    timeout-minutes: 1200
    steps:
      # This forces a fresh clone of the repo during the `checkout` step
      # to resolve stale submodule URLs. See https://github.com/ucb-bar/chipyard/pull/1156.
      - name: Delete old checkout
        run: |
          rm -rf ${{ github.workspace }}/* || true
          rm -rf ${{ github.workspace }}/.* || true
      - uses: actions/checkout@v3
      - name: Run buildbitstream command and update sample local bitstreams
        run: .github/scripts/run-local-buildbitstreams.py
      - uses: peter-evans/create-pull-request@v5
        with:
          base: ${{ github.head_ref }}
          add-paths: "deploy/sample-backup-configs/sample_config_hwdb.yaml"
          commit-message: "Update local bitstream(s) [ci skip]"
          body: "Update local bitstream(s) for PR #${{ github.event.pull_request.number }}"
          branch-suffix: short-commit-hash
          title: "Update local bitstream(s) for PR #${{ github.event.pull_request.number }} (`${{ github.head_ref }}`)"

  cleanup-local-fpga-repo:
    name: cleanup-local-fpga-repo
<<<<<<< HEAD
    needs: [run-local-buildbitstreams]
=======
    needs: [run-basic-linux-poweroff-vitis, run-vitis-check-docs-generated-components, run-basic-linux-poweroff-vitis, run-u250-xclbin-buildbitstream]
>>>>>>> 14c6fc98
    runs-on: local-fpga
    if: ${{ always() }}
    steps:
      - name: Delete repo copy
        run: rm -rf ${{ env.REMOTE_WORK_DIR }}<|MERGE_RESOLUTION|>--- conflicted
+++ resolved
@@ -87,326 +87,6 @@
             conda-lock:
                 - 'conda-reqs/conda-reqs.conda-lock.yml'
 
-<<<<<<< HEAD
-=======
-  # Note: This doesn't check if the lock file is synced/faithful to the requirements file.
-  # This just ensures that both were modified in the same PR (ideally the lock file was regenerated
-  # from the requirements file). This job only runs when that condition is not met and
-  # so always fails.
-  check-conda-lock-modified:
-    name: check-conda-lock-modified
-    needs: change-filters
-    if: needs.change-filters.outputs.both-conda-reqs-lock-modified == 'false'
-    runs-on: ubuntu-20.04
-    steps:
-      - name: Check conda lock file was regenerated with conda requirements file
-        run: |
-          echo "ERROR: Either the conda-reqs/{firesim,ci-shared}.yaml or conda-reqs/conda-reqs.conda-lock.yml was not updated properly. See the developer docs for more information"
-          false
-
-  setup-self-hosted-manager:
-    name: setup-self-hosted-manager
-    needs: change-filters
-    if: needs.change-filters.outputs.needs-manager == 'true'
-    runs-on: ubuntu-20.04
-    steps:
-      - uses: actions/checkout@v3
-      - uses: conda-incubator/setup-miniconda@v2
-        with:
-          environment-file: conda-reqs/ci-shared.yaml
-          miniforge-version: latest
-      - uses: ./.github/actions/repo-setup-aws
-      - name: Launch AWS instance used for the FireSim manager (instance info found here)
-        run: ./.github/scripts/launch-manager-instance.py
-      - name: Setup N Github Actions Runners on AWS instance
-        run: ./.github/scripts/setup-manager-self-hosted.py aws
-      - name: Catch potentially orphaned manager
-        if: ${{ (env.CI_LABEL_DEBUG != 'true') && (failure() || cancelled()) }}
-        uses: ./.github/actions/change-workflow-instance-states
-        with:
-          new-state: terminate
-          github-token: ${{ secrets.GH_A_PERSONAL_ACCESS_TOKEN }}
-
-  setup-manager:
-    name: setup-manager
-    needs: [setup-self-hosted-manager]
-    runs-on: aws-${{ github.run_id }}
-    steps:
-      - uses: actions/checkout@v3
-      - name: Install FireSim pem
-        run: ./.github/scripts/install-firesim-pem.py
-      - name: Setup FireSim repo (.pem, build-setup.sh, AWS credentials, submodules) and CI daemons
-        run: ./.github/scripts/initialize-repo.py
-      - name: Run AWS configure
-        run: ./.github/scripts/run-aws-configure.py
-      - name: Setup Workflow monitor
-        if: ${{ (env.CI_LABEL_DEBUG != 'true') }}
-        uses: ./.github/actions/setup-workflow-monitor
-        with:
-          max-runtime-hours: 8
-      - name: Initial Scala compilation
-        uses: ./.github/actions/initial-scala-compile
-      - name: Catch potentially orphaned manager
-        if: ${{ (env.CI_LABEL_DEBUG != 'true') && (failure() || cancelled()) }}
-        uses: ./.github/actions/change-workflow-instance-states
-        with:
-          new-state: terminate
-          github-token: ${{ secrets.GH_A_PERSONAL_ACCESS_TOKEN }}
-
-  build-default-workloads:
-    # Conditionally build rootfs images only if deploying to FPGA to save CI resources
-    # https://stackoverflow.com/questions/62325286/run-github-actions-when-pull-requests-have-a-specific-label/62331521#comment122159108_62331521
-    if: contains(github.event.pull_request.labels.*.name, 'ci:fpga-deploy')
-    name: build-default-workloads
-    needs: [setup-manager]
-    runs-on: aws-${{ github.run_id }}
-    steps:
-      - uses: actions/checkout@v3
-      - name: Build default workloads (FireMarshal and paper workloads)
-        run: .github/scripts/build-default-workloads.py
-
-  run-manager-pytests:
-    name: run-manager-pytests
-    needs: [setup-manager]
-    runs-on: aws-${{ github.run_id }}
-    steps:
-      - uses: actions/checkout@v3
-      - name: Run pytests
-        run: .github/scripts/run-manager-pytests.py
-
-  run-manager-python-typecheck:
-    name: run-manager-python-typecheck
-    needs: [setup-manager]
-    runs-on: aws-${{ github.run_id }}
-    steps:
-      - uses: actions/checkout@v3
-      - name: Run manager Python type checker
-        run: .github/scripts/run-manager-python-typechecking.py
-
-  run-ci-python-typecheck:
-      name: run-ci-python-typecheck
-      needs: [setup-manager]
-      runs-on: aws-${{ github.run_id }}
-      steps:
-      - uses: actions/checkout@v3
-      - name: Run CI Python type checker
-        run: .github/scripts/run-ci-python-typechecking.py
-
-  run-scalafmt-check:
-    name: run-scalafmt-check
-    needs: [setup-manager]
-    runs-on: aws-${{ github.run_id }}
-    steps:
-      - uses: actions/checkout@v3
-      - name: Run Scalafmt on FireSim Scala main sources
-        run: .github/scripts/run-scala-lint-check.py
-
-  run-check-docs-generated-components:
-    name: run-check-docs-generated-components
-    needs: [setup-manager]
-    runs-on: aws-${{ github.run_id }}
-    steps:
-      - uses: actions/checkout@v3
-      - name: Check docs components that require manual re-generation (e.g. config_runtime.yaml example, help output)
-        run: ./.github/scripts/check-docs-generated-components.py
-
-  build-f1-driver:
-    name: build-f1-driver
-    needs: [setup-manager]
-    runs-on: aws-${{ github.run_id }}
-    steps:
-      - uses: actions/checkout@v3
-      - name: Runs compilation of F1 driver for the make-default tuple
-        run: ./.github/scripts/build-f1-driver.py
-
-  run-targetutils-scala-tests:
-    name: run-targetutils-scala-tests
-    needs: [setup-manager]
-    runs-on: aws-${{ github.run_id }}
-    steps:
-      - uses: actions/checkout@v3
-      - name: Run targetutils scala tests
-        run: ./.github/scripts/run-sbt-command.py midasexamples "'project targetutils; test' "
-
-  run-midas-scala-tests:
-    name: run-midas-scala-tests
-    needs: [setup-manager]
-    runs-on: aws-${{ github.run_id }}
-    steps:
-      - uses: actions/checkout@v3
-      - name: Run targetutils scala tests
-        run: ./.github/scripts/run-sbt-command.py midasexamples "'project midas; test' "
-
-  run-test-groupA:
-    name: run-test-groupA
-    needs: [build-f1-driver]
-    runs-on: aws-${{ github.run_id }}
-    steps:
-      - uses: actions/checkout@v3
-      - name: Run CIGroupA Scala tests
-        uses: ./.github/actions/run-scala-test
-        with:
-          test-name: "CIGroupA"
-
-  run-test-groupB:
-    name: run-test-groupB
-    needs: [run-test-groupA]
-    runs-on: aws-${{ github.run_id }}
-    steps:
-      - uses: actions/checkout@v3
-      - name: Run CIGroupB Scala tests
-        uses: ./.github/actions/run-scala-test
-        with:
-          test-name: "CIGroupB"
-
-  run-test-firesim-lib:
-    name: run-test-firesim-lib
-    needs: [run-test-groupB]
-    runs-on: aws-${{ github.run_id }}
-    steps:
-      - uses: actions/checkout@v3
-      - name: Run firesim-lib Scala tests
-        uses: ./.github/actions/run-scala-test
-        with:
-          target-project: "bridges"
-          test-package: "firesim.bridges"
-          test-name: "BridgeTests"
-
-  run-chipyard-tests:
-    name: run-chipyard-tests
-    needs: [run-test-firesim-lib]
-    runs-on: aws-${{ github.run_id }}
-    steps:
-      - uses: actions/checkout@v3
-      - name: Run other (CITests) Scala tests
-        uses: ./.github/actions/run-scala-test
-        with:
-          target-project: "firesim"
-          test-package: "firesim.firesim"
-          test-name: "CITests"
-
-  run-parallel-verilator-metasims:
-    name: run-parallel-verilator-metasims
-    # Building the driver can cause concurrency issues with SBT, so serialize
-    # this behind the scalatest train. Remove once we're off SBT.
-    needs: [run-chipyard-tests]
-    runs-on: aws-${{ github.run_id }}
-    steps:
-      - uses: actions/checkout@v3
-      - name: Run parallel Verilator metasimulation tests (deploy on localhost and on AWS instances)
-        run: .github/scripts/run-parallel-verilator-metasims.py
-
-  run-basic-linux-poweroff:
-    if: contains(github.event.pull_request.labels.*.name, 'ci:fpga-deploy')
-    name: run-basic-linux-poweroff
-    # Building the driver can cause concurrency issues with SBT, so serialize
-    # this behind the scalatest train. Remove once we're off SBT.
-    needs: [build-default-workloads, run-chipyard-tests, run-parallel-verilator-metasims]
-    runs-on: aws-${{ github.run_id }}
-    steps:
-      - uses: actions/checkout@v3
-      - name: Run linux-poweroff test w/ AWS EC2 run farm
-        run: .github/scripts/run-linux-poweroff.py
-
-  run-basic-linux-poweroff-externally-provisioned:
-    if: contains(github.event.pull_request.labels.*.name, 'ci:fpga-deploy')
-    name: run-basic-linux-poweroff-externally-provisioned
-    needs: [build-default-workloads]
-    runs-on: aws-${{ github.run_id }}
-    steps:
-      - uses: actions/checkout@v3
-      - name: Run linux-poweroff test w/ externally provisioned (AWS EC2) run farm
-        run: .github/scripts/run-linux-poweroff-externally-provisioned.py
-
-  run-agfi-buildbitstream:
-    if: contains(github.event.pull_request.labels.*.name, 'ci:agfi-buildbitstream-deploy')
-    name: run-agfi-buildbitstream
-    needs: [build-f1-driver] # delay until known working scala compile
-    runs-on: aws-${{ github.run_id }}
-    timeout-minutes: 600 # 10h
-    steps:
-      - uses: actions/checkout@v3
-      - name: Run buildbitstream command and update sample AGFIs
-        run: .github/scripts/run-agfi-buildbitstream.py
-      - uses: peter-evans/create-pull-request@v5
-        with:
-          base: ${{ github.head_ref }}
-          add-paths: "deploy/sample-backup-configs/sample_config_hwdb.yaml"
-          commit-message: "Update AGFI(s) [ci skip]"
-          body: "Update AGFI(s) for PR #${{ github.event.pull_request.number }}"
-          branch-suffix: short-commit-hash
-          title: "Update AGFI(s) for PR #${{ github.event.pull_request.number }} (`${{ github.head_ref }}`)"
-
-  documentation-check:
-    name: documentation-check
-    needs: change-filters
-    runs-on: ubuntu-20.04
-    steps:
-      - uses: actions/checkout@v3
-      - uses: conda-incubator/setup-miniconda@v2
-        with:
-          environment-file: conda-reqs/docs.yaml
-          miniforge-version: latest
-      - name: Check that documentation builds with selective warnings/errors
-        run: |
-          make -C docs html
-          ! grep -v "ERROR: Undefined substitution referenced" warnings.txt
-      - name: Show error log and dump objects.inv from sphinx if failed
-        if: ${{ failure() }}
-        run: |
-          python3 -m sphinx.ext.intersphinx docs/_build/html/objects.inv
-          cat /tmp/sphinx-err*.log
-
-  cpp-lint:
-    name: cpp-lint
-    runs-on: ubuntu-20.04
-    steps:
-      # Clone the repository (shallow to save time).
-      - name: Checkout sources
-        uses: actions/checkout@v3
-        with:
-          fetch-depth: 2
-          submodules: false
-
-      # Checkout chipyard submodules.
-      - name: Checkout chipyard
-        run: |
-          git submodule update --init target-design/chipyard
-          cd target-design/chipyard
-          git submodule update --init generators/testchipip
-
-      # Install clang linters
-      - name: Install Clang linters
-        run: |
-          sudo apt update
-          sudo apt install clang-format clang-tidy-12 parallel -y
-
-      # Run 'clang-format', comparing against the base commit hash.
-      # If anything got reformatted, fail and output a patch.
-      - name: Run clang-format
-        run: |
-          git fetch --recurse-submodules=no origin ${{ github.base_ref }}
-          DIFF_COMMIT=$(git rev-parse origin/${{ github.base_ref }})
-          git clang-format $DIFF_COMMIT
-          git diff --ignore-submodules > clang-format.patch
-          if [ -s clang-format.patch ]; then
-            echo "error: clang-format had to fix the following files:"
-            git diff --ignore-submodules --name-only
-            echo "----- 8< ---- PATCH ----- 8< ----"
-            cat clang-format.patch
-            echo "----- 8< ---- PATCH ----- 8< ----"
-            git checkout .
-            exit 1
-          fi
-
-      # Run clang-tidy on the entire codebase. Error will be logged.
-      - name: Run clang-tidy
-        run: |
-          export FIRESIM_ENV_SOURCED=1
-          export FIRESIM_STANDALONE=1
-          make -C sim clang-tidy
-
->>>>>>> 14c6fc98
   ### Local FPGAs CI ###
 
   setup-local-fpga-repo:
@@ -434,59 +114,10 @@
           firesim managerinit --platform vitis
           cd sw/firesim-software && ./init-submodules.sh
 
-<<<<<<< HEAD
-  run-local-buildbitstreams:
-    if: contains(github.event.pull_request.labels.*.name, 'ci:u250-xclbin-buildbitstream-deploy')
-    needs: [setup-local-fpga-repo]
-    name: run-local-buildbitstreams
-=======
-  run-vitis-check-docs-generated-components:
-    name: run-vitis-check-docs-generated-components
-    needs: [setup-local-fpga-repo]
-    runs-on: local-fpga
-    steps:
-      - uses: actions/checkout@v3
-      - name: Check Vitis docs components that require manual re-generation (e.g. config_runtime.yaml example)
-        run: ./.github/scripts/check-vitis-docs-generated-components.py
-
-  run-parallel-vcs-metasims-and-vitis-driver:
-    name: run-parallel-vcs-metasims-and-vitis-driver
-    needs: [setup-local-fpga-repo]
-    runs-on: local-fpga
-    steps:
-      # This forces a fresh clone of the repo during the `checkout` step
-      # to resolve stale submodule URLs. See https://github.com/ucb-bar/chipyard/pull/1156.
-      - name: Delete old checkout
-        run: |
-          rm -rf ${{ github.workspace }}/* || true
-          rm -rf ${{ github.workspace }}/.* || true
-      - uses: actions/checkout@v3
-      - name: Run parallel VCS metasims
-        run: .github/scripts/run-parallel-vcs-metasims.py
-      - name: Build Vitis driver
-        run: .github/scripts/build-vitis-driver.py
-
-  run-basic-linux-poweroff-vitis:
-    if: contains(github.event.pull_request.labels.*.name, 'ci:fpga-deploy')
-    needs: [setup-local-fpga-repo]
-    name: run-basic-linux-poweroff-vitis
-    runs-on: local-fpga
-    steps:
-      # This forces a fresh clone of the repo during the `checkout` step
-      # to resolve stale submodule URLs. See https://github.com/ucb-bar/chipyard/pull/1156.
-      - name: Delete old checkout
-        run: |
-          rm -rf ${{ github.workspace }}/* || true
-          rm -rf ${{ github.workspace }}/.* || true
-      - uses: actions/checkout@v3
-      - name: Run simple linux poweroff test w/ vitis
-        run: .github/scripts/run-linux-poweroff-vitis.py
-
   run-u250-xclbin-buildbitstream:
     if: contains(github.event.pull_request.labels.*.name, 'ci:u250-xclbin-buildbitstream-deploy')
     needs: [setup-local-fpga-repo]
     name: run-u250-xclbin-buildbitstream
->>>>>>> 14c6fc98
     runs-on: local-fpga
     timeout-minutes: 1200
     steps:
@@ -510,11 +141,7 @@
 
   cleanup-local-fpga-repo:
     name: cleanup-local-fpga-repo
-<<<<<<< HEAD
-    needs: [run-local-buildbitstreams]
-=======
-    needs: [run-basic-linux-poweroff-vitis, run-vitis-check-docs-generated-components, run-basic-linux-poweroff-vitis, run-u250-xclbin-buildbitstream]
->>>>>>> 14c6fc98
+    needs: [run-u250-xclbin-buildbitstream]
     runs-on: local-fpga
     if: ${{ always() }}
     steps:

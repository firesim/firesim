--- conflicted
+++ resolved
@@ -5,12 +5,7 @@
   pull_request:
     branches:
       - main
-<<<<<<< HEAD
       - '1.[0-9]*.x'
-
-=======
-      - local-fpga
->>>>>>> 5b6a9c8b
 
 env:
   PERSONAL_ACCESS_TOKEN: ${{ secrets.GH_A_PERSONAL_ACCESS_TOKEN }}
@@ -191,20 +186,6 @@
       - uses: actions/checkout@v2
       - name: Run linux-poweroff test
         run: .github/scripts/run-linux-poweroff.py
-
-  run-vitis-compile:
-    name: run-vitis-compile
-    runs-on: local-fpga
-    env:
-      TERM: xterm-256-color
-    steps:
-      - uses: actions/checkout@v2
-      - uses: ./.github/actions/job-start
-        id: job-start
-      - name: Run simple Vitis build
-        run: .github/scripts/run-simple-vitis-build.py
-        if: steps.job-start.outputs.run_result != 'success'
-      - uses: ./.github/actions/job-end
 
   documentation-check:
     name: documentation-check

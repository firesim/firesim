--- conflicted
+++ resolved
@@ -194,37 +194,7 @@
           firesim managerinit --platform vitis
           cd sw/firesim-software && ./init-submodules.sh
 
-<<<<<<< HEAD
   run-basic-linux-poweroff-alveo_u250:
-=======
-  run-vitis-check-docs-generated-components:
-    name: run-vitis-check-docs-generated-components
-    needs: [setup-local-fpga-repo]
-    runs-on: local-fpga
-    steps:
-      - uses: actions/checkout@v4
-      - name: Check Vitis docs components that require manual re-generation (e.g. config_runtime.yaml example)
-        run: ./.github/scripts/check-vitis-docs-generated-components.py
-
-  run-parallel-vcs-metasims-and-vitis-driver:
-    name: run-parallel-vcs-metasims-and-vitis-driver
-    needs: [setup-local-fpga-repo]
-    runs-on: local-fpga
-    steps:
-      # This forces a fresh clone of the repo during the `checkout` step
-      # to resolve stale submodule URLs. See https://github.com/ucb-bar/chipyard/pull/1156.
-      - name: Delete old checkout
-        run: |
-          rm -rf ${{ github.workspace }}/* || true
-          rm -rf ${{ github.workspace }}/.* || true
-      - uses: actions/checkout@v4
-      - name: Run parallel VCS metasims
-        run: .github/scripts/run-parallel-vcs-metasims.py
-      - name: Build Vitis driver
-        run: .github/scripts/build-vitis-driver.py
-
-  run-basic-linux-poweroff-vitis:
->>>>>>> 3032dce2
     if: contains(github.event.pull_request.labels.*.name, 'ci:fpga-deploy')
     needs: [setup-local-fpga-repo]
     name: run-basic-linux-poweroff-alveo_u250
@@ -236,15 +206,9 @@
         run: |
           rm -rf ${{ github.workspace }}/* || true
           rm -rf ${{ github.workspace }}/.* || true
-<<<<<<< HEAD
       - uses: actions/checkout@v3
       - name: Run simple linux poweroff test w/ alveo_u250
         run: .github/scripts/run-linux-poweroff-local.py --platform alveo_u250
-=======
-      - uses: actions/checkout@v4
-      - name: Run simple linux poweroff test w/ vitis
-        run: .github/scripts/run-linux-poweroff-vitis.py
->>>>>>> 3032dce2
 
   run-local-fpga-buildbitstream:
     if: contains(github.event.pull_request.labels.*.name, 'ci:local-fpga-buildbitstream-deploy')

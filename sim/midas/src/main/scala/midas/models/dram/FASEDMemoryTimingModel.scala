--- conflicted
+++ resolved
@@ -557,17 +557,10 @@
     // Accepts an elaborated memory model and generates a runtime configuration for it
     private def emitSettings(fileName: String, settings: Seq[(String, String)])(implicit p: Parameters): Unit = {
       val file = new File(p(OutputDir), fileName)
-<<<<<<< HEAD
-      val writer = new FileWriter(file, ModelID.id != 0)
-      settings.foreach({
-        case (field, value) => writer.write(s"+mm_${field}_${ModelID.id}=${value}\n")
-=======
       val writer = new FileWriter(file, wId != 0)
       settings.foreach({
         case (field, value) => writer.write(s"+mm_${field}_${wId}=${value}\n")
->>>>>>> c2d8e3a4
       })
-      ModelID.id += 1
       writer.close
     }
 

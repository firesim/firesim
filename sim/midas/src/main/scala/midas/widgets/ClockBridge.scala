// See LICENSE for license details.

package midas.widgets

import midas.core.{SimWrapperChannels, SimUtils}
import midas.core.SimUtils.{RVChTuple}
import midas.passes.fame.{FAMEChannelConnectionAnnotation, TargetClockChannel}

import freechips.rocketchip.config.Parameters
import freechips.rocketchip.util.DensePrefixSum

import chisel3._
import chisel3.util._
import chisel3.experimental.{BaseModule, Direction, ChiselAnnotation, annotate}
import firrtl.annotations.{ModuleTarget, ReferenceTarget}

import scala.collection.immutable.ListMap

/**
  * Defines a generated clock as a rational multiple of some reference clock. The generated
  * clock has a frequency (multiplier / divisor) times that of reference.
  *
  * @param name An identifier for the associated clock domain
  *
  * @param multiplier See class comment.
  *
  * @param divisor See class comment.
  */
case class RationalClock(name: String, multiplier: Int, divisor: Int) {
  def simplify: RationalClock = {
    val gcd = BigInt(multiplier).gcd(BigInt(divisor)).intValue
    RationalClock(name, multiplier / gcd, divisor / gcd)
  }

  def equalFrequency(that: RationalClock): Boolean =
    this.simplify.multiplier == that.simplify.multiplier &&
    this.simplify.divisor == that.simplify.divisor
}

trait ClockBridgeConsts {
  val clockChannelName = "clocks"
}

/**
  * The host-land clock bridge interface. This consists of a single channel,
  * carrying clock tokens. A clock token is a Vec[Bool], one element per clock, When a bit is set,
  * that clock domain will fire in the simulator time step that consumes this clock token.
  *
  * NB: The target-time elapsed between tokens is not necessarily constant.
  *
  * @param numClocks The total number of clocks in the channel (inclusive of the base clock)
  *
<<<<<<< HEAD
=======
  * @param clocks The associated clock information for each output clock
  *
>>>>>>> f418a009
  */

class ClockTokenVector(protected val targetPortProto: ClockBridgeTargetIO) extends Record with TimestampedHostPortIO {
  val clocks = targetPortProto.clocks.map(OutputClockChannel(_))
  val elements = ListMap((clocks.zipWithIndex.map({ case (ch, idx) => s"clocks_$idx" -> ch })):_*)
  def cloneType() = new ClockTokenVector(targetPortProto).asInstanceOf[this.type]
}

class ClockBridgeTargetIO(numClocks: Int) extends Bundle {
  val clocks = Output(Vec(numClocks, Clock()))
}

case class ClockBridgeCtorArgument(baseClockPeriodPS: BigInt, clockInfo: Seq[RationalClock])

/**
<<<<<<< HEAD
  * The default target-side clock bridge. Generates a "base clock" and a vector of
  * additional clocks rationally related to that base clock. Simulation times are
  * generally expressed in terms of this base clock.
=======
  * The default target-side clock bridge. Generates a vector of
  * clocks rationally related to one another. At least one clock must have it's ratio set to one, this will be used
  * as the base clock of the system. Global simulation times, for features that might span multiple clock domains
  * like printf synthesis, are expressed in terms of this base clock.
  *
  * @param allClocks Rational clock information for each clock in the system.
>>>>>>> f418a009
  *
  */
<<<<<<< HEAD
class RationalClockBridge(additionalClocks: RationalClock*) extends BlackBox with  
    Bridge[ClockTokenVector, ClockBridgeModule] with ClockBridgeConsts {
  outer =>
  // Always generate the base (element 0 in our output vec)
  val baseClock = RationalClock(refClockDomain, 1, 1)
  val allClocks = baseClock +: additionalClocks
  val io = IO(new ClockBridgeTargetIO(allClocks.length))
  val bridgeIO = new ClockTokenVector(io)
  val constructorArg = Some(ClockBridgeCtorArgument(1000, allClocks))
  generateAnnotations()
=======
class RationalClockBridge(val allClocks: Seq[RationalClock]) extends BlackBox with ClockBridgeConsts {
  outer =>
  require(allClocks.exists(c => c.multiplier == c.divisor),
    s"At least one requested clock must have multiplier / divisor == 1. This will be used as the base clock of the simulator.")
  val io = IO(new Bundle {
    val clocks = Output(Vec(allClocks.size, Clock()))
  })

  // Generate the bridge annotation
  annotate(new ChiselAnnotation { def toFirrtl = ClockBridgeAnnotation(outer.toTarget, allClocks) })
  annotate(new ChiselAnnotation { def toFirrtl =
      FAMEChannelConnectionAnnotation(
        clockChannelName,
        channelInfo = TargetClockChannel(allClocks),
        clock = None, // Clock channels do not have a reference clock
        sinks = Some(io.clocks.map(_.toTarget)),
        sources = None
      )
  })
}

object RationalClockBridge {
  /**
    * All additional provided clocks are relative to the an implicit base clock
    * which is provided as the first index of the clock vector.
    *
    * @param additionalClocks Specifications for additional clocks
    */
  def apply(additionalClocks: RationalClock*): RationalClockBridge =
    Module(new RationalClockBridge(RationalClock("BaseClock", 1, 1) +: additionalClocks))
}

/**
  * The host-land clock bridge interface. This consists of a single channel,
  * carrying clock tokens. A clock token is a Vec[Bool], one element per clock, When a bit is set,
  * that clock domain will fire in the simulator time step that consumes this clock token.
  *
  * NB: The target-time elapsed between tokens is not necessarily constant.
  *
  * @param numClocks The total number of clocks in the channel (inclusive of the base clock)
  *
  */
class ClockTokenVector(numClocks: Int) extends TokenizedRecord with ClockBridgeConsts {
  def targetPortProto(): Vec[Bool] = Vec(numClocks, Bool())
  val clocks = new DecoupledIO(targetPortProto)

  def outputWireChannels = Seq(clocks -> clockChannelName)
  def inputWireChannels = Seq()
  def outputRVChannels = Seq()
  def inputRVChannels = Seq()

  def connectChannels2Port(bridgeAnno: BridgeIOAnnotation, simIo: SimWrapperChannels): Unit = {
    val local2globalName = bridgeAnno.channelMapping.toMap
    for (localName <- outputChannelNames) {
      simIo.clockElement._2 <> elements(localName)
    }
  }

  val elements = collection.immutable.ListMap(clockChannelName -> clocks)
  override def cloneType(): this.type = new ClockTokenVector(numClocks).asInstanceOf[this.type]
  def generateAnnotations(): Unit = {}
>>>>>>> f418a009
}

/**
  * The host-side implementation. Based on provided a clock information, generates a clock token stream
  * which will be sunk by the FAME-1 hub model. This token stream does not
  * depend on the runtime-behavior of the target, allowing this bridge run
  * ahead of the rest of the simulation.
  *
  * Target and host time measurements provided by simif_t are facilitated with MMIO to this bridge
  *
  * @param arg Serialized constructor argument
  *
  */
class ClockBridgeModule(arg: ClockBridgeCtorArgument)(implicit p: Parameters)
    extends BridgeModule[ClockTokenVector] {
  lazy val module = new BridgeModuleImp(this) {
    val io = IO(new WidgetIO())
    val hPort = IO(new ClockTokenVector(new ClockBridgeTargetIO(arg.clockInfo.size)))
    val phaseRelationships = arg.clockInfo map { cInfo => (cInfo.multiplier, cInfo.divisor) }
    val clockPeriodicity = FindScaledPeriodGCD(phaseRelationships)
    assert(arg.baseClockPeriodPS % clockPeriodicity.head == 0)
    val virtualClockPeriod = arg.baseClockPeriodPS / clockPeriodicity.head
    for ((clockChannel, multiple) <- hPort.clocks.zip(clockPeriodicity)) {
      val clockSource = Module(new ClockSource(virtualClockPeriod * multiple))
      clockChannel <> clockSource.clockOut
    }
  }
}

/**
  * Finds a virtual fast clock whose period is the GCD of the periods of all requested
  * clocks, and returns the period of each requested clock as an integer multiple of that
  * high-frequency virtual clock.
  */
object FindScaledPeriodGCD {
  def apply(phaseRelationships: Seq[(Int, Int)]): Seq[BigInt] = {
    val periodDivisors = phaseRelationships.unzip._1
    val productOfDivisors  = periodDivisors.foldLeft(BigInt(1))(_ * _)
    val scaledMultipliers  = phaseRelationships.map({ case (divisor, multiplier) =>  multiplier * productOfDivisors / divisor })
    val gcdOfScaledPeriods = scaledMultipliers.reduce((a, b) => a.gcd(b))
    val reducedPeriods     = scaledMultipliers.map(_ / gcdOfScaledPeriods)
    reducedPeriods
  }
}

/**
  * Generates an infinite clock token stream based on rational relationship of each clock.
  * To improve simulator FMR, this module always produces non-zero clock tokens
  *
  * @param phaseRelationships multiplier, divisor pairs for each clock
  */
class RationalClockTokenGenerator(baseClockPeriodPS: BigInt, phaseRelationships: Seq[(Int, Int)]) extends Module with HasTimestampConstants {
  val numClocks = phaseRelationships.size
  val io = IO(new DecoupledIO(new TimestampedToken(Vec(numClocks, Bool()))))
  // The clock token stream is known a priori!
  io.valid := true.B

  // Determine the number of virtual-clock cycles for each target clock.
  val clockPeriodicity = FindScaledPeriodGCD(phaseRelationships)
  assert(baseClockPeriodPS % clockPeriodicity.head == 0)
  val virtualClockPeriod = baseClockPeriodPS / clockPeriodicity.head

  val counterWidth     = clockPeriodicity.map(p => log2Ceil(p + 1)).reduce((a, b) => math.max(a, b))

  // This is an arbitrarily selected number; feel free to increase it. If we
  // need more time resolution we can trivially pipeline this thing.
  val maxCounterWidth = 16
  require(counterWidth <= maxCounterWidth, "Ensure this circuit doesn't blow up")

  val simulationTime = RegInit(0.U(timestampWidth.W))
  // For each target clock, count the number of virtual cycles until the next expected clock edge
  val timeToNextEdge   = RegInit(VecInit(Seq.fill(numClocks)(0.U(counterWidth.W))))
  // Find the smallest number of virtual-clock cycles that must must advance
  // before one real clock would fire.
  val minStepsToEdge   = DensePrefixSum(timeToNextEdge)({ case (a, b) => Mux(a < b, a, b) }).last
  io.bits.time := simulationTime + virtualClockPeriod.U * minStepsToEdge

  // Advance the virtual clock (minStepsToEdge) cycles, and determine which
  // target clocks have an edge at that time to populate the clock token
  io.bits.data := VecInit(for ((reg, period) <- timeToNextEdge.zip(clockPeriodicity)) yield {
    val clockFiring = reg === minStepsToEdge
    when (io.ready) {
      reg := Mux(clockFiring, period.U, reg - minStepsToEdge)
    }
    clockFiring
  })
  when(io.ready) {
    simulationTime := io.bits.time
  }
}<|MERGE_RESOLUTION|>--- conflicted
+++ resolved
@@ -48,13 +48,6 @@
   *
   * NB: The target-time elapsed between tokens is not necessarily constant.
   *
-  * @param numClocks The total number of clocks in the channel (inclusive of the base clock)
-  *
-<<<<<<< HEAD
-=======
-  * @param clocks The associated clock information for each output clock
-  *
->>>>>>> f418a009
   */
 
 class ClockTokenVector(protected val targetPortProto: ClockBridgeTargetIO) extends Record with TimestampedHostPortIO {
@@ -70,51 +63,22 @@
 case class ClockBridgeCtorArgument(baseClockPeriodPS: BigInt, clockInfo: Seq[RationalClock])
 
 /**
-<<<<<<< HEAD
   * The default target-side clock bridge. Generates a "base clock" and a vector of
   * additional clocks rationally related to that base clock. Simulation times are
   * generally expressed in terms of this base clock.
-=======
-  * The default target-side clock bridge. Generates a vector of
-  * clocks rationally related to one another. At least one clock must have it's ratio set to one, this will be used
-  * as the base clock of the system. Global simulation times, for features that might span multiple clock domains
-  * like printf synthesis, are expressed in terms of this base clock.
   *
   * @param allClocks Rational clock information for each clock in the system.
->>>>>>> f418a009
   *
   */
-<<<<<<< HEAD
-class RationalClockBridge(additionalClocks: RationalClock*) extends BlackBox with  
+class RationalClockBridge(val allClocks: Seq[RationalClock]) extends BlackBox with  
     Bridge[ClockTokenVector, ClockBridgeModule] with ClockBridgeConsts {
   outer =>
-  // Always generate the base (element 0 in our output vec)
-  val baseClock = RationalClock(refClockDomain, 1, 1)
-  val allClocks = baseClock +: additionalClocks
+  require(allClocks.exists(c => c.multiplier == c.divisor),
+    s"At least one requested clock must have multiplier / divisor == 1. This will be used as the base clock of the simulator.")
   val io = IO(new ClockBridgeTargetIO(allClocks.length))
   val bridgeIO = new ClockTokenVector(io)
   val constructorArg = Some(ClockBridgeCtorArgument(1000, allClocks))
   generateAnnotations()
-=======
-class RationalClockBridge(val allClocks: Seq[RationalClock]) extends BlackBox with ClockBridgeConsts {
-  outer =>
-  require(allClocks.exists(c => c.multiplier == c.divisor),
-    s"At least one requested clock must have multiplier / divisor == 1. This will be used as the base clock of the simulator.")
-  val io = IO(new Bundle {
-    val clocks = Output(Vec(allClocks.size, Clock()))
-  })
-
-  // Generate the bridge annotation
-  annotate(new ChiselAnnotation { def toFirrtl = ClockBridgeAnnotation(outer.toTarget, allClocks) })
-  annotate(new ChiselAnnotation { def toFirrtl =
-      FAMEChannelConnectionAnnotation(
-        clockChannelName,
-        channelInfo = TargetClockChannel(allClocks),
-        clock = None, // Clock channels do not have a reference clock
-        sinks = Some(io.clocks.map(_.toTarget)),
-        sources = None
-      )
-  })
 }
 
 object RationalClockBridge {
@@ -126,38 +90,6 @@
     */
   def apply(additionalClocks: RationalClock*): RationalClockBridge =
     Module(new RationalClockBridge(RationalClock("BaseClock", 1, 1) +: additionalClocks))
-}
-
-/**
-  * The host-land clock bridge interface. This consists of a single channel,
-  * carrying clock tokens. A clock token is a Vec[Bool], one element per clock, When a bit is set,
-  * that clock domain will fire in the simulator time step that consumes this clock token.
-  *
-  * NB: The target-time elapsed between tokens is not necessarily constant.
-  *
-  * @param numClocks The total number of clocks in the channel (inclusive of the base clock)
-  *
-  */
-class ClockTokenVector(numClocks: Int) extends TokenizedRecord with ClockBridgeConsts {
-  def targetPortProto(): Vec[Bool] = Vec(numClocks, Bool())
-  val clocks = new DecoupledIO(targetPortProto)
-
-  def outputWireChannels = Seq(clocks -> clockChannelName)
-  def inputWireChannels = Seq()
-  def outputRVChannels = Seq()
-  def inputRVChannels = Seq()
-
-  def connectChannels2Port(bridgeAnno: BridgeIOAnnotation, simIo: SimWrapperChannels): Unit = {
-    val local2globalName = bridgeAnno.channelMapping.toMap
-    for (localName <- outputChannelNames) {
-      simIo.clockElement._2 <> elements(localName)
-    }
-  }
-
-  val elements = collection.immutable.ListMap(clockChannelName -> clocks)
-  override def cloneType(): this.type = new ClockTokenVector(numClocks).asInstanceOf[this.type]
-  def generateAnnotations(): Unit = {}
->>>>>>> f418a009
 }
 
 /**

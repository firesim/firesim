--- conflicted
+++ resolved
@@ -13,17 +13,6 @@
 class AXI4TieOff(implicit p: Parameters) extends LazyModule {
   val node = AXI4MasterNode(Seq(AXI4MasterPortParameters(Seq(AXI4MasterParameters(name = "TiedOff")))))
   lazy val module = new LazyModuleImp(this) {
-<<<<<<< HEAD
-    for ((axi4out, _) <- node.out) { 
-      axi4out.ar.valid := false.B
-      axi4out.ar.bits := DontCare
-      axi4out.aw.valid := false.B
-      axi4out.aw.bits := DontCare
-      axi4out.w.valid := false.B
-      axi4out.w.bits := DontCare
-      axi4out.r.ready := false.B
-      axi4out.b.ready := false.B
-=======
     for ((axi4out, _) <- node.out) {
       axi4out.ar.valid := false.B
       axi4out.ar.bits  := DontCare
@@ -33,7 +22,6 @@
       axi4out.w.bits   := DontCare
       axi4out.r.ready  := false.B
       axi4out.b.ready  := false.B
->>>>>>> c6f72296
     }
   }
 }

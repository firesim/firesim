--- conflicted
+++ resolved
@@ -81,11 +81,7 @@
 
   // StreamToHostCPU  mixin parameters
   // Use the legacy NIC depth
-<<<<<<< HEAD
   val toHostCPUQueueDepth = 6144
-=======
-  val toHostCPUQueueDepth  = TokenQueueConsts.TOKEN_QUEUE_DEPTH
->>>>>>> 453aac97
 
   lazy val module = new BridgeModuleImp(this) {
     val io    = IO(new WidgetIO)

--- conflicted
+++ resolved
@@ -5,11 +5,6 @@
 
 import freechips.rocketchip.config.{Field, Config}
 
-<<<<<<< HEAD
-object ILADepth extends Field[Int](1024) // Depth of ILA traces
-=======
-object DesiredHostFrequency extends Field[Int](90) // Host FPGA frequency, in MHz
->>>>>>> 2113d5d2
 object BuildStrategy extends Field[BuildStrategies.IsBuildStrategy](BuildStrategies.Timing)
 
 class WithILADepth(depth: Int) extends Config((site, here, up) => {

package firesim
package endpoints

import chisel3._
import chisel3.util._
import chisel3.experimental.{DataMirror, Direction}
import freechips.rocketchip.config.{Parameters, Field}
import freechips.rocketchip.diplomacy.AddressSet
import freechips.rocketchip.util._

import midas.core.{HostPort}
import midas.widgets._
import testchipip.{StreamIO, StreamChannel}
import icenet.{NICIOvonly, RateLimiterSettings}
import icenet.IceNIC._
import junctions.{NastiIO, NastiKey}

object TokenQueueConsts {
  val TOKENS_PER_BIG_TOKEN = 7
  val BIG_TOKEN_WIDTH = (TOKENS_PER_BIG_TOKEN + 1) * 64
  val TOKEN_QUEUE_DEPTH = 6144
}
import TokenQueueConsts._

case object LoopbackNIC extends Field[Boolean](false)

class NICEndpoint(implicit p: Parameters) extends BlackBox with IsEndpoint {
  val io = IO(Flipped(new NICIOvonly))
  val endpointIO = HostPort(io)
  def widget = (p: Parameters) => new SimpleNICWidget()(p)
  generateAnnotations()
}

object NICEndpoint {
  def apply(nicIO: NICIOvonly)(implicit p: Parameters): NICEndpoint = {
    val ep = Module(new NICEndpoint)
    ep.io <> nicIO
    ep
  }
}

/* on a NIC token transaction:
 * 1) simulation driver feeds an empty token to start:
 *  data_in is garbage or real value (if exists)
 *  data_in_valid is 0 or 1 respectively
 *  data_out_ready is true (say host can always accept)
 *
 * 2) target responds:
 *  data_out garbage or real value (if exists)
 *  data_out_valid 0 or 1 respectively
 *  data_in_ready would be 1, so driver knows how to construct the next token if there was data to send
 *
 *  repeat
 */

class ReadyValidLast extends Bundle {
  val data_last = Bool()
  val ready = Bool()
  val valid = Bool()
}

class BIGToken extends Bundle {
  val data = Vec(7, UInt(64.W))
  val rvls = Vec(7, new ReadyValidLast())
  val pad = UInt(43.W)
}

class HostToNICToken extends Bundle {
  val data_in = new StreamChannel(64)
  val data_in_valid = Bool()
  val data_out_ready = Bool()
}

class NICToHostToken extends Bundle {
  val data_out = new StreamChannel(64)
  val data_out_valid = Bool()
  val data_in_ready = Bool()
}

class BigTokenToNICTokenAdapter extends Module {
  val io = IO(new Bundle {
    val htnt = DecoupledIO(new HostToNICToken)
    val pcie_in = Flipped(DecoupledIO(UInt(512.W)))
  })

  val pcieBundled = (new BIGToken).fromBits(io.pcie_in.bits)

  val xactHelper = DecoupledHelper(io.htnt.ready, io.pcie_in.valid)

  val loopIter = RegInit(0.U(32.W))
  when (io.htnt.fire()) {
    loopIter := Mux(loopIter === 6.U, 0.U, loopIter + 1.U)
  }

  io.htnt.bits.data_in.data := pcieBundled.data(loopIter)
  io.htnt.bits.data_in.keep := 0xFF.U
  io.htnt.bits.data_in.last := pcieBundled.rvls(loopIter).data_last
  io.htnt.bits.data_in_valid := pcieBundled.rvls(loopIter).valid
  io.htnt.bits.data_out_ready := pcieBundled.rvls(loopIter).ready
  io.htnt.valid := xactHelper.fire(io.htnt.ready)
  io.pcie_in.ready := xactHelper.fire(io.pcie_in.valid, loopIter === 6.U)
}

class NICTokenToBigTokenAdapter extends Module {
  val io = IO(new Bundle {
    val ntht = Flipped(DecoupledIO(new NICToHostToken))
    val pcie_out = DecoupledIO(UInt(512.W))
  })

  // step one, buffer 7 elems into registers. note that the 7th element is here 
  // just for convenience. in reality, it is not used since we're bypassing to
  // remove a cycle of latency
  val NTHT_BUF = Reg(Vec(7, new NICToHostToken))
  val specialCounter = RegInit(0.U(32.W))

  when (io.ntht.valid) {
    NTHT_BUF(specialCounter) := io.ntht.bits
  }

  io.ntht.ready := (specialCounter === 6.U && io.pcie_out.ready) || (specialCounter =/= 6.U)
  io.pcie_out.valid := specialCounter === 6.U && io.ntht.valid
  when ((specialCounter =/= 6.U) && io.ntht.valid) {
    specialCounter := specialCounter + 1.U
  } .elsewhen ((specialCounter === 6.U) && io.ntht.valid && io.pcie_out.ready) {
    specialCounter := 0.U
  } .otherwise {
    specialCounter := specialCounter
  }
  // step two, connect 6 elems + latest one to output (7 items)
  // TODO: attach pcie_out to data

  // debug check to help check we're not losing tokens somewhere
  val token_trace_counter = RegInit(0.U(43.W))
  when (io.pcie_out.fire()) {
    token_trace_counter := token_trace_counter + 1.U
  } .otherwise {
    token_trace_counter := token_trace_counter
  }

  val out = Wire(new BIGToken)
  for (i <- 0 until 6) {
    out.data(i) := NTHT_BUF(i).data_out.data
    out.rvls(i).data_last := NTHT_BUF(i).data_out.last
    out.rvls(i).ready := NTHT_BUF(i).data_in_ready
    out.rvls(i).valid := NTHT_BUF(i).data_out_valid
  }
  out.data(6) := io.ntht.bits.data_out.data
  out.rvls(6).data_last := io.ntht.bits.data_out.last
  out.rvls(6).ready := io.ntht.bits.data_in_ready
  out.rvls(6).valid := io.ntht.bits.data_out_valid
  out.pad := token_trace_counter

  io.pcie_out.bits := out.asUInt
}

class HostToNICTokenGenerator(nTokens: Int)(implicit p: Parameters) extends Module {
  val io = IO(new Bundle {
    val out = Decoupled(new HostToNICToken)
    val in = Flipped(Decoupled(new NICToHostToken))
  })

  val s_init :: s_seed :: s_forward :: Nil = Enum(3)
  val state = RegInit(s_init)

  val (_, seedDone) = Counter(state === s_seed && io.out.fire(), nTokens)

  io.out.valid := state === s_seed || (state === s_forward && io.in.valid)
  io.out.bits.data_in_valid := state === s_forward && io.in.bits.data_out_valid
  io.out.bits.data_in := io.in.bits.data_out
  io.out.bits.data_out_ready := state === s_seed || io.in.bits.data_in_ready
  io.in.ready := state === s_forward && io.out.ready

  when (state === s_init) { state := s_seed }
  when (seedDone) { state := s_forward }
}

class SimpleNICWidget(implicit p: Parameters) extends EndpointWidget()(p)
    with BidirectionalDMA {
  val io = IO(new WidgetIO)
  val hPort = IO(HostPort(Flipped(new NICIOvonly)))
  // DMA mixin parameters
  lazy val fromHostCPUQueueDepth = TOKEN_QUEUE_DEPTH
  lazy val toHostCPUQueueDepth   = TOKEN_QUEUE_DEPTH
  // Biancolin: Need to look into this
  lazy val dmaSize = BigInt((BIG_TOKEN_WIDTH / 8) * TOKEN_QUEUE_DEPTH)

  val htnt_queue = Module(new Queue(new HostToNICToken, 10))
  val ntht_queue = Module(new Queue(new NICToHostToken, 10))

  val bigtokenToNIC = Module(new BigTokenToNICTokenAdapter)
  val NICtokenToBig = Module(new NICTokenToBigTokenAdapter)

<<<<<<< HEAD
  val target = io.hPort.hBits
  val tFireHelper = DecoupledHelper(io.hPort.toHost.hValid,
                                    io.hPort.fromHost.hReady,
                                    io.tReset.valid)
  val tFire = tFireHelper.fire
  io.tReset.ready := true.B // This is unused

//  htnt_queue.reset  := reset //|| targetReset
//  ntht_queue.reset := reset //|| targetReset
=======
  val target = hPort.hBits
  val tFireHelper = DecoupledHelper(hPort.toHost.hValid,
                                    hPort.fromHost.hReady)
  val tFire = tFireHelper.fire
>>>>>>> 3b8cb231

  if (p(LoopbackNIC)) {
    val tokenGen = Module(new HostToNICTokenGenerator(10))
    htnt_queue.io.enq <> tokenGen.io.out
    tokenGen.io.in <> ntht_queue.io.deq
    NICtokenToBig.io.ntht.valid := false.B
    NICtokenToBig.io.ntht.bits := DontCare
    bigtokenToNIC.io.htnt.ready := false.B
  } else {
    NICtokenToBig.io.ntht <> ntht_queue.io.deq
    htnt_queue.io.enq <> bigtokenToNIC.io.htnt
  }

  hPort.toHost.hReady := ntht_queue.io.enq.ready
  ntht_queue.io.enq.valid := hPort.toHost.hValid
  ntht_queue.io.enq.bits.data_out := target.out.bits
  ntht_queue.io.enq.bits.data_out_valid := target.out.valid
  ntht_queue.io.enq.bits.data_in_ready := true.B //target.in.ready

  hPort.fromHost.hValid := htnt_queue.io.deq.valid
  htnt_queue.io.deq.ready := hPort.fromHost.hReady
  target.in.bits := htnt_queue.io.deq.bits.data_in
  target.in.valid := htnt_queue.io.deq.bits.data_in_valid
  //target.out.ready := htnt_queue.io.deq.bits.data_out_ready

  bigtokenToNIC.io.pcie_in <> incomingPCISdat.io.deq
  outgoingPCISdat.io.enq <> NICtokenToBig.io.pcie_out


  if (p(LoopbackNIC)) {
    target.rlimit.size := 8.U
    target.rlimit.period := 0.U
    target.rlimit.inc := 1.U
    target.macAddr := 0.U
  } else {
    val macAddrRegUpper = Reg(UInt(32.W))
    val macAddrRegLower = Reg(UInt(32.W))
    val rlimitSettings = Reg(UInt(32.W))
    val pauseThreshold = Reg(UInt(32.W))
    val pauseTimes = Reg(UInt(32.W))

    target.rlimit := (new RateLimiterSettings).fromBits(rlimitSettings)
    target.macAddr := Cat(macAddrRegUpper, macAddrRegLower)
    target.pauser.threshold := pauseThreshold(15, 0)
    target.pauser.quanta := pauseTimes(15, 0)
    target.pauser.refresh := pauseTimes(31, 16)

    attach(macAddrRegUpper, "macaddr_upper", WriteOnly)
    attach(macAddrRegLower, "macaddr_lower", WriteOnly)
    attach(rlimitSettings, "rlimit_settings", WriteOnly)
    attach(pauseThreshold, "pause_threshold", WriteOnly)
    attach(pauseTimes, "pause_times", WriteOnly)
  }

  genROReg(!tFire, "done")

  genCRFile()
}<|MERGE_RESOLUTION|>--- conflicted
+++ resolved
@@ -190,22 +190,10 @@
   val bigtokenToNIC = Module(new BigTokenToNICTokenAdapter)
   val NICtokenToBig = Module(new NICTokenToBigTokenAdapter)
 
-<<<<<<< HEAD
-  val target = io.hPort.hBits
-  val tFireHelper = DecoupledHelper(io.hPort.toHost.hValid,
-                                    io.hPort.fromHost.hReady,
-                                    io.tReset.valid)
-  val tFire = tFireHelper.fire
-  io.tReset.ready := true.B // This is unused
-
-//  htnt_queue.reset  := reset //|| targetReset
-//  ntht_queue.reset := reset //|| targetReset
-=======
   val target = hPort.hBits
   val tFireHelper = DecoupledHelper(hPort.toHost.hValid,
                                     hPort.fromHost.hReady)
   val tFire = tFireHelper.fire
->>>>>>> 3b8cb231
 
   if (p(LoopbackNIC)) {
     val tokenGen = Module(new HostToNICTokenGenerator(10))

--- conflicted
+++ resolved
@@ -2,56 +2,6 @@
 
 ifdef FIRESIM_STANDALONE
 chipyard_dir := $(abspath ..)/target-design/chipyard
-<<<<<<< HEAD
-rocketchip_dir := $(chipyard_dir)/generators/rocket-chip
-
-# Scala invocation options
-JAVA_HEAP_SIZE ?= 32G
-# Disable the SBT supershell as interacts poorly with scalatest output and breaks
-# the runtime config generator.
-export JAVA_TOOL_OPTIONS ?= -Xmx$(JAVA_HEAP_SIZE) -Xss8M -Djava.io.tmpdir=$(base_dir)/.java_tmp
-export SBT_OPTS ?= -Dsbt.ivy.home=$(base_dir)/.ivy2 -Dsbt.global.base=$(base_dir)/.sbt -Dsbt.boot.directory=$(base_dir)/.sbt/boot/ -Dsbt.color=always -Dsbt.supershell=false -Dsbt.server.forcestart=true
-
-sbt_sources = $(shell find -L $(base_dir) -name target -prune -o -iname "*.sbt" -print 2> /dev/null)
-SCALA_BUILDTOOL_DEPS ?= $(sbt_sources)
-
-SBT ?= java -jar $(chipyard_dir)/scripts/sbt-launch.jar $(SBT_OPTS)
-
-# (1) - classpath of the fat jar
-# (2) - main class
-# (3) - main class arguments
-define run_jar_scala_main
-	cd $(base_dir) && java -cp $(1) $(2) $(3)
-endef
-
-# (1) - sbt project
-# (2) - main class
-# (3) - main class arguments
-define run_scala_main
-	cd $(base_dir) && $(SBT) ";project $(1); runMain $(2) $(3)"
-endef
-
-# (1) - sbt project to assemble
-# (2) - classpath file(s) to create
-define run_sbt_assembly
-	cd $(base_dir) && $(SBT) ";project $(1); set assembly / assemblyOutputPath := file(\"$(2)\"); assembly" && touch $(2)
-endef
-
-else # FIRESIM_STANDALONE
-
-# Chipyard make variables
-base_dir := $(abspath ../../..)
-sim_dir := $(firesim_base_dir)
-chipyard_dir := $(base_dir)
-include $(base_dir)/variables.mk
-include $(base_dir)/common.mk
-
-endif
-
-ifdef FIRESIM_STANDALONE
-	FIRESIM_SBT_PROJECT := firesim
-=======
->>>>>>> e08207ff
 else
 chipyard_dir := $(abspath chipyard-symlink)
 endif
--- conflicted
+++ resolved
@@ -26,13 +26,7 @@
 # The host-platform type (currently only f1 supported)
 PLATFORM ?= f1
 
-<<<<<<< HEAD
-SBT ?= sbt
-JVM_MEMORY ?= 16G
-SBT_FLAGS := -J-Xmx$(JVM_MEMORY) $(SBT_FLAGS) ++2.12.4
-=======
 ifdef FIRESIM_STANDALONE
->>>>>>> c3c88563
 
 base_dir := $(firesim_base_dir)
 rocketchip_dir := $(firesim_base_dir)/target-rtl/chipyard/generators/rocket-chip

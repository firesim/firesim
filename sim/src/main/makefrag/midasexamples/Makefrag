--- conflicted
+++ resolved
@@ -77,12 +77,8 @@
 
 run-verilator-debug run-verilator: run-verilator% : $(GENERATED_DIR)/V$(DESIGN)% $(LOADMEM)
 	mkdir -p $(OUTPUT_DIR)
-<<<<<<< HEAD
-	cd $(GENERATED_DIR) && ./$(notdir $<) $(ARGS) $(loadmem) `cat $(runconf)` +dramsim +sample=$(sample) \
-=======
 	cd $(GENERATED_DIR) && ./$(notdir $<) $(COMMON_SIM_ARGS) $(ARGS) \
 	$(loadmem) +dramsim +sample=$(sample) \
->>>>>>> 634ec0cb
 	+waveform=$(call waveform,verilator,vcd) 2> $(call logfile,verilator)
 
 run-vcs run-vcs-debug: run-vcs%: $(GENERATED_DIR)/$(DESIGN)% $(LOADMEM)

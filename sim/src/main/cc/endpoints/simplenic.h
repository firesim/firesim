--- conflicted
+++ resolved
@@ -33,7 +33,6 @@
         // IMPORTANT: this must be a multiple of 7
         int LINKLATENCY;
         FILE * niclog;
-<<<<<<< HEAD
 
         // AJG: Note: These are set during the init function of the simplenic_t
         int BUFWIDTH;
@@ -41,11 +40,8 @@
         int SIMLATENCY_BT;
         int BUFBYTES;
 
-	bool loopback;
-=======
         SIMPLENICWIDGET_struct *mmio_addrs;
         bool loopback;
->>>>>>> b8a44b63
 };
 #endif // SIMPLENICWIDGET_struct_guard
 

--- conflicted
+++ resolved
@@ -18,11 +18,8 @@
     // fields to populate to pass to endpoints
     char * niclogfile = NULL;
     char * slotid = NULL;
-<<<<<<< HEAD
     char * tracefile = NULL;
-=======
     char * shmemportname = NULL;
->>>>>>> a3844ba4
     uint64_t mac_little_end = 0; // default to invalid mac addr, force user to specify one
     uint64_t trace_start = 0, trace_end = ULONG_MAX;
     int netbw = MAX_BANDWIDTH, netburst = 8;
@@ -120,14 +117,9 @@
                 argc, argv, "memory_stats.csv"));
 #endif
 
-<<<<<<< HEAD
     add_endpoint(new blockdev_t(this, args));
-    add_endpoint(new simplenic_t(this, slotid, mac_little_end, netbw, netburst, linklatency, niclogfile, nic_loopback));
+    add_endpoint(new simplenic_t(this, slotid, mac_little_end, netbw, netburst, linklatency, niclogfile, nic_loopback, shmemportname));
     add_endpoint(new tracerv_t(this, tracefile, trace_start, trace_end));
-=======
-    add_endpoint(new blockdev_t(this, blkfile));
-    add_endpoint(new simplenic_t(this, slotid, mac_little_end, netbw, netburst, linklatency, niclogfile, shmemportname));
->>>>>>> a3844ba4
     // add more endpoints here
 
     // Add functions you'd like to periodically invoke on a paused simulator here.

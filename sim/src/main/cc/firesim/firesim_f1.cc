--- conflicted
+++ resolved
@@ -30,8 +30,6 @@
     firesim.init(argc, argv);
     firesim.run();
     return firesim.teardown();
-<<<<<<< HEAD
-=======
   }
   catch (std::exception& e) {
     fprintf(stderr, "Caught Exception leaving %s: %s.\n", __PRETTY_FUNCTION__, e.what());
@@ -43,5 +41,4 @@
     fprintf(stderr, "Caught non std::exception leaving %s\n", __PRETTY_FUNCTION__);
     abort();
   }
->>>>>>> 9ffba8db
 }
import socket
import logging
from .wlutil import *

# Kinda hacky (technically not guaranteed to give a free port, just very likely)
def get_free_tcp_port():
	tcp = socket.socket(socket.AF_INET, socket.SOCK_STREAM)
	tcp.bind(('', 0))
	addr, port = tcp.getsockname()
	tcp.close()
	return str(port)

# Returns a command string to launch the given config in spike. Must be called with shell=True.
def getSpikeCmd(config, nodisk=False):

    if 'img' in config and not nodisk:
        raise ValueError("Spike does not support disk-based configurations")

    if 'spike' in config:
        spikeBin = config['spike']
    else:
        spikeBin = 'spike'

    cmd = [spikeBin,
           config.get('spike-args', ''),
           ' -p' + str(config['cpus']),
           ' -m' + str( int(config['mem'] / (1024*1024)) )]
    
    if nodisk:
<<<<<<< HEAD
        return str(spikeBin) + " " + config.get('spike-args', '') + ' -p' + launch_cores + ' -m' + launch_mem + " " + str(noDiskPath(config['bin']))
    elif 'img' not in config:
        return str(spikeBin) + " " + config.get('spike-args', '') + ' -p' + launch_cores + ' -m' + launch_mem + " " + str(config['bin'])
=======
        cmd.append(config['bin'] + '-nodisk')
>>>>>>> c0e82330
    else:
        cmd.append(config['bin'])

    return " ".join(cmd)

# Returns a command string to luanch the given config in qemu. Must be called with shell=True.
def getQemuCmd(config, nodisk=False):
    log = logging.getLogger()

    launch_port = get_free_tcp_port()

    if nodisk:
        exe = noDiskPath(config['bin'])
    else:
        exe = config['bin']

    cmd = ['qemu-system-riscv64',
           '-nographic',
           '-bios none',
           '-smp', str(config['cpus']),
           '-machine', 'virt',
<<<<<<< HEAD
           '-m', launch_mem,
           '-kernel', str(exe),
=======
           '-m', str( int(config['mem'] / (1024*1024)) ),
           '-kernel', exe,
>>>>>>> c0e82330
           '-object', 'rng-random,filename=/dev/urandom,id=rng0',
           '-device', 'virtio-rng-device,rng=rng0',
           '-device', 'virtio-net-device,netdev=usernet',
           '-netdev', 'user,id=usernet,hostfwd=tcp::' + launch_port + '-:22']

    if 'img' in config and not nodisk:
        cmd = cmd + ['-device', 'virtio-blk-device,drive=hd0',
                     '-drive', 'file=' + str(config['img']) + ',format=raw,id=hd0']

    return " ".join(cmd) + " " + config.get('qemu-args', '')

def launchWorkload(baseConfig, job='all', spike=False, interactive=True):
    """Launches the specified workload in functional simulation.

    cfgName: unique name of the workload in the cfgs
    cfgs: initialized configuration (contains all possible workloads)
    job: Which job to launch. 'all' launches the parent of all the jobs (i.e. the base workload).
    spike: Use spike instead of the default qemu as the functional simulator
    interactive: If true, the output from the simulator will be displayed to
        stdout. If false, only the uartlog will be written (it is written live and
        unbuffered so users can still 'tail' the output if they'd like).

    Returns: Path of output directory
    """
    log = logging.getLogger()

    # Bare-metal tests don't work on qemu yet
    if baseConfig.get('distro') == 'bare' and spike != True:
        raise RuntimeError("Bare-metal workloads do not currently support Qemu. Please run this workload under spike.")

    if 'jobs' in baseConfig.keys() and job != 'all':
        # Run the specified job
        config = baseConfig['jobs'][job]
    else:
        # Run the base image
        config = baseConfig
 
    if config['launch']:
        baseResDir = getOpt('res-dir') / getOpt('run-name')
        runResDir = baseResDir / config['name']
        uartLog = runResDir / "uartlog"
        os.makedirs(runResDir)

        if spike:
            if 'img' in config and not config['nodisk']:
                sys.exit("Spike currently does not support disk-based " +
                        "configurations. Please use an initramfs based image.")
            cmd = getSpikeCmd(config, config['nodisk'])
        else:
            cmd = getQemuCmd(config, config['nodisk'])

        log.info("Running: " + "".join(cmd))
        if not interactive:
            log.info("For live output see: " + str(uartLog))
        with open(uartLog, 'wb', buffering=0) as uartF:
            with sp.Popen(cmd.split(), stderr=sp.STDOUT, stdout=sp.PIPE) as p:
                    for c in iter(lambda: p.stdout.read(1), b''):
                        if interactive:
                            sys.stdout.buffer.write(c)
                            sys.stdout.flush()
                        uartF.write(c)

        if 'outputs' in config:
            outputSpec = [ FileSpec(src=f, dst=runResDir) for f in config['outputs']] 
            copyImgFiles(config['img'], outputSpec, direction='out')

        if 'post_run_hook' in config:
            prhCmd = [config['post_run_hook'].path] + config['post_run_hook'].args + [baseResDir]
            log.info("Running post_run_hook script: " + ' '.join([ str(x) for x in prhCmd]))
            try:
                run(prhCmd, cwd=config['workdir'])
            except sp.CalledProcessError as e:
                log.info("\nRun output available in: " + str(runResDir.parent))
                raise RuntimeError("Post run hook failed:\n" + e.output)

        return runResDir
    else:
        log.info("Workload launch skipped ('launch'=false in config)")
        return None
<|MERGE_RESOLUTION|>--- conflicted
+++ resolved
@@ -17,7 +17,7 @@
         raise ValueError("Spike does not support disk-based configurations")
 
     if 'spike' in config:
-        spikeBin = config['spike']
+        spikeBin = str(config['spike'])
     else:
         spikeBin = 'spike'
 
@@ -27,15 +27,9 @@
            ' -m' + str( int(config['mem'] / (1024*1024)) )]
     
     if nodisk:
-<<<<<<< HEAD
-        return str(spikeBin) + " " + config.get('spike-args', '') + ' -p' + launch_cores + ' -m' + launch_mem + " " + str(noDiskPath(config['bin']))
-    elif 'img' not in config:
-        return str(spikeBin) + " " + config.get('spike-args', '') + ' -p' + launch_cores + ' -m' + launch_mem + " " + str(config['bin'])
-=======
-        cmd.append(config['bin'] + '-nodisk')
->>>>>>> c0e82330
+        cmd.append(str(noDiskPath(config['bin'])))
     else:
-        cmd.append(config['bin'])
+        cmd.append(str(config['bin']))
 
     return " ".join(cmd)
 
@@ -46,22 +40,17 @@
     launch_port = get_free_tcp_port()
 
     if nodisk:
-        exe = noDiskPath(config['bin'])
+        exe = str(noDiskPath(config['bin']))
     else:
-        exe = config['bin']
+        exe = str(config['bin'])
 
     cmd = ['qemu-system-riscv64',
            '-nographic',
            '-bios none',
            '-smp', str(config['cpus']),
            '-machine', 'virt',
-<<<<<<< HEAD
-           '-m', launch_mem,
-           '-kernel', str(exe),
-=======
            '-m', str( int(config['mem'] / (1024*1024)) ),
            '-kernel', exe,
->>>>>>> c0e82330
            '-object', 'rng-random,filename=/dev/urandom,id=rng0',
            '-device', 'virtio-rng-device,rng=rng0',
            '-device', 'virtio-net-device,netdev=usernet',

--- conflicted
+++ resolved
@@ -34,11 +34,6 @@
 def getSpikeCmd(config, nodisk=False):
     log = logging.getLogger()
 
-<<<<<<< HEAD
-    log = logging.getLogger()
-    
-=======
->>>>>>> 8c809178
     if 'img' in config and config['img-hardcoded']:
         log.warn("You have hard-coded a disk image in your workload. Spike does not support disk images, your workload may not work correctly. Consider building with the '--nodisk' option (for linux-based workloads).")
     elif 'img' in config and not nodisk:
@@ -167,36 +162,9 @@
         raise
 
     for config in configs:
-<<<<<<< HEAD
         if 'outputs' in config:
             outputSpec = [wlutil.FileSpec(src=f, dst=runResDir) for f in config['outputs']]
             wlutil.copyImgFiles(config['img'], outputSpec, direction='out')
-=======
-        if config['launch']:
-            runResDir = baseResDir / config['name']
-            uartLog = runResDir / "uartlog"
-            os.makedirs(runResDir)
-
-            if spike:
-                cmd = getSpikeCmd(config, config['nodisk'])
-            else:
-                cmd = getQemuCmd(config, config['nodisk'])
-
-            log.info("Running: " + "".join(cmd))
-            if not interactive:
-                log.info("For live output see: " + str(uartLog))
-            with open(uartLog, 'wb', buffering=0) as uartF:
-                with sp.Popen(cmd.split(), stderr=sp.STDOUT, stdout=sp.PIPE) as p:
-                    for c in iter(lambda: p.stdout.read(1), b''):
-                        if interactive:
-                            sys.stdout.buffer.write(c)
-                            sys.stdout.flush()
-                        uartF.write(c)
-
-            if 'outputs' in config:
-                outputSpec = [wlutil.FileSpec(src=f, dst=runResDir) for f in config['outputs']]
-                wlutil.copyImgFiles(config['img'], outputSpec, direction='out')
->>>>>>> 8c809178
 
     if 'post_run_hook' in baseConfig:
         prhCmd = [baseConfig['post_run_hook'].path] + baseConfig['post_run_hook'].args + [baseResDir]

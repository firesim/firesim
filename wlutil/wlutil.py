import os
import subprocess as sp
import logging
import time
import random
import string
import sys
import collections
import errno
import pathlib
import git
import json
import hashlib
import humanfriendly
from contextlib import contextmanager
import yaml
import re
import pprint
import doit
import importlib.util

# Useful for defining lists of files (e.g. 'files' part of config)
FileSpec = collections.namedtuple('FileSpec', ['src', 'dst'])

# Global configuration (marshalCtx set by initialize())
ctx = None

# List of marshal submodules (those enabled by init-submodules.sh)
marshalSubmods = [
        'linux-dir',
        'bbl-dir',
        'opensbi-dir',
        'busybox-dir',
        'buildroot-dir',
        'driver-dirs'
        ]


class SubmoduleError(Exception):
    """Error representing a nonexistent or uninitialized submodule"""
    def __init__(self, path):
        self.path = path

    def __repr__(self):
        return 'Submodule Error: ' + self.__str__()

    def __str__(self):
        if self.path in [ctx[opt] for opt in marshalSubmods]:
            return 'Marshal submodule "' + str(self.path) + \
                    '" not initialized. Please run "./init-submodules.sh."'
        else:
            return "Dependency missing or not initialized " + \
                    str(self.path) + \
                    ". Do you need to initialize a submodule?"


class RootfsCapacityError(Exception):
    """Error representing that the workload's rootfs has run out of disk space."""
    def __init__(self, requested, available):
        self.requested = requested
        self.available = available

    def __str__(self):
        return "Unsufficient disk space: " + \
                "\tRequested: " + humanfriendly.format_size(self.requested) + \
                "\tAvailable: " + humanfriendly.format_size(self.available)


class ConfigurationError(Exception):
    """Error representing a generic problem with configuration"""
    def __init__(self, cause):
        self.cause = cause

    def __str__(self):
        return "Configuration Error: " + self.cause


class ConfigurationOptionError(ConfigurationError):
    """Error representing a problem with marshal configuration."""
    def __init__(self, opt, cause):
        self.opt = opt
        self.cause = cause

    def __str__(self):
        return "Error with configuration option '" + self.opt + "': " + str(self.cause)


class ConfigurationFileError(ConfigurationError):
    """Error representing issues with loading the configuration"""
    def __init__(self, missingFile, cause):
        self.missingFile = missingFile
        self.cause = cause

    def __str__(self):
        return "Failed to load configuration file: " + str(self.missingFile) + "\n" + \
                str(self.cause)


def cleanPaths(opts, baseDir=pathlib.Path('.')):
    """Clean all user-defined paths in an options dictionary by converting them
    to resolved, absolute, pathlib.Path's. Paths will be interpreted as
    relative to baseDir."""

    # These options represent pathlib paths
    pathOpts = [
        'board-dir',
        'image-dir',
        'linux-dir',
        'firesim-dir',
        'bbl-dir',
        'opensbi-dir',
        'log-dir',
        'res-dir',
        'workload-dirs'
    ]

    def clean(path):
        return (baseDir / pathlib.Path(path)).resolve(strict=True)

    for opt in pathOpts:
        if opt in opts and opts[opt] is not None:
            try:
                if isinstance(opts[opt], str):
                    # Scalar path
                    opts[opt] = clean(opts[opt])
                else:
                    # List of paths
                    cleanedPaths = []
                    for p in opts[opt]:
                        cleanedPaths.append(clean(p))
                    opts[opt] = cleanedPaths
            except Exception as e:
                raise ConfigurationOptionError(opt, "Invalid path: " + str(e))


# These represent all available user-defined options (those set by the
# environment or config files). See default-config.yaml or the documentation
# for the meaning of these options.
userOpts = [
        'workload-dirs',
        'board-dir',
        'image-dir',
        'firesim-dir',
        'log-dir',
        'res-dir',
        'jlevel',  # int or str from user, converted to '-jN' after loading
        'rootfs-margin',  # int or str from user, converted to int bytes after loading
        'doitOpts',  # Dictionary of options to pass to doit (for the 'run' section)
        ]

# These represent all available derived options (constants and those generated
# from userOpts, but not directly settable by users)
derivedOpts = [
        # Root for firemarshal (e.g. FireMarshal/)
        'root-dir',

        # Root for wlutil library
        'wlutil-dir',

        # Builtin workloads (the board's bases)
        'workdir-builtin',

        # Busybox source directory (used for the initramfs)
        'busybox-dir',

        # Initramfs root directory (used to build default initramfs for loading board drivers)
        'initramfs-dir',

        # Storage for generated/temporary outputs
        'gen-dir',

        # Empty directory used for mounting images
        'mnt-dir',

        # Path to basic template for user-specified commands (the "command:" option)
        'command-script',

        # Gets set uniquely for each logical invocation of this library
        'run-name',

        # List of paths to linux driver sources to use
        'driver-dirs',

        # Linux source to use by default (can be overwritten by user config). Derived from board-dir.
        'linux-dir',

        # Default pk/bbl source to use by default (can be overwritten by user config). Derived from board-dir.
        'bbl-dir',

        # Default OpenSBI source to use by default (can be overwritten by user config). Derived from board-dir.
        'opensbi-dir',

        # Buildroot source directory
        'buildroot-dir',

        # Arguments to pass when calling make on linux
        'linux-make-args'
        ]


class marshalCtx(collections.MutableMapping):
    """Global FireMarshal context (configuration)."""

    # Actual internal storage for all options
    opts = {}

    def __init__(self):
        """On init, we search for and load all sources of options.

        The order in which options are added here is the order of precidence.

        Attributes:
            opts: Dictonary containing all configuration options (static values
                set by the user or statically derived from those). Option
                values are documented in the package variables 'derivedOpts' and
                'userOpts'
        """

        # These are set early to help with config file search-paths
        self['wlutil-dir'] = pathlib.Path(__file__).parent.resolve()
        self['root-dir'] = pathlib.Path(sys.modules['__main__'].__file__).parent.resolve()

        # This is an exhaustive list of defaults, it always exists and can be
        # overwritten by other user-defined configs
        defaultCfg = self['wlutil-dir'] / 'default-config.yaml'
        self.addPath(defaultCfg)

        # These are mutually-exlusive search paths (only one will be loaded)
        cfgSources = [
            # pwd
            pathlib.Path('marshal-config.yaml'),
            # next to the marshal executable
            self['root-dir'] / 'marshal-config.yaml'
        ]
        for src in cfgSources:
            if src.exists():
                self.addPath(src)
                break

        self.addEnv()

        # We should have all user-defined options now
        missingOpts = set(userOpts) - set(self.opts)
        if len(missingOpts) != 0:
            raise ConfigurationError("Missing required options: " + str(missingOpts))

        self.deriveOpts()

        # It would be a marshal bug if any of these options are missing
        missingDOpts = set(derivedOpts) - set(self.opts)
        if len(missingDOpts) != 0:
            raise RuntimeError("Internal error: Missing derived options or constants: " + str(missingDOpts))

    def add(self, newOpts):
        """Add options to this configuration, opts will override any
        conflicting options.

        newOpts: dictionary containing new options to add"""

        self.opts = dict(self.opts, **newOpts)

    def addPath(self, path):
        """Add the yaml file at path to the config."""

        try:
            with open(path, 'r') as newF:
                newCfg = yaml.full_load(newF)
        except Exception as e:
            raise ConfigurationFileError(path, e)

        cleanPaths(newCfg, baseDir=path.parent)
        self.add(newCfg)

    def addEnv(self):
        """Find all marshal options in the environment and load them.

        Environment options take the form MARSHAL_OPT where "OPT" will be
        converted as follows:
            1) convert to lower-case
            2) all underscores will be replaced with dashes

        For example MARSHAL_LINUX_DIR=../special/linux would add a ('linux-dir'
        : '../special/linux') option to the config."""

        reOpt = re.compile(r"^MARSHAL_(\S+)")
        envCfg = {}
        for opt, val in os.environ.items():
            match = reOpt.match(opt)
            if match:
                optName = match.group(1).lower().replace('_', '-')
                envCfg[optName] = val

        cleanPaths(envCfg)
        self.add(envCfg)

    def importDistro(self, distroPath):
        spec = importlib.util.spec_from_file_location(distroPath.stem, distroPath / "__init__.py",
                                                      submodule_search_locations=[self['wlutil-dir'], str(distroPath)])

        module = importlib.util.module_from_spec(spec)
        sys.modules[spec.name] = module
        spec.loader.exec_module(module)

        return module

    def deriveOpts(self):
        """Update or initialize all derived options. This assumes all
        user-defined options have been set already. See the 'derivedOpts' list
        above for documentation of these options."""

        self['workdir-builtin'] = self['board-dir'] / 'base-workloads'
        self['busybox-dir'] = self['wlutil-dir'] / 'busybox'
        self['initramfs-dir'] = self['wlutil-dir'] / "initramfs"
        self['gen-dir'] = self['wlutil-dir'] / "generated"
        self['mnt-dir'] = self['root-dir'] / "disk-mount"
        self['command-script'] = self['gen-dir'] / "_command.sh"
        self['run-name'] = ""
        self['rootfs-margin'] = humanfriendly.parse_size(str(self['rootfs-margin']))

        self['driver-dirs'] = list(self['board-dir'].glob('drivers/*'))
        self['bbl-dir'] = self['board-dir'] / 'firmware' / 'riscv-pk'
        self['opensbi-dir'] = self['board-dir'] / 'firmware' / 'opensbi'
        self['linux-dir'] = self['board-dir'] / 'linux'
        self['installers'] = self['board-dir'] / 'installers'

        self['buildroot-dir'] = self['wlutil-dir'] / 'br' / 'buildroot'
        self['linux-make-args'] = ["ARCH=riscv", "CROSS_COMPILE=riscv64-unknown-linux-gnu-"]

        if self['doitOpts']['dep_file'] == '':
            self['doitOpts']['dep_file'] = str(self['gen-dir'] / 'marshaldb')

        self['distro-mods'] = {}
        for dPath in (self['board-dir'] / 'distros').glob("*"):
            m = self.importDistro(dPath)
            self['distro-mods'][m.__name__] = m

<<<<<<< HEAD
        if self['jlevel'] is None:
            self['jlevel'] = psutil.cpu_count()
        self['jlevel'] = '-j' + str(self['jlevel'])


=======
>>>>>>> ace1d9d6
    def setRunName(self, configPath, operation):
        """Helper function for formatting a  unique run name. You are free to
        set the 'run-name' option directly if you don't need the help.

        Args:
            configPath (pathlike): Config file used for this run
            operation (str): The operation being performed on this run (e.g. 'build')
        """

        if configPath:
            configName = pathlib.Path(configPath).stem
        else:
            configName = ''

        timeline = time.strftime("%Y-%m-%d--%H-%M-%S", time.gmtime())
        randname = ''.join(random.choice(string.ascii_uppercase + string.digits) for _ in range(16))

        runName = f"{configName}-{operation}-{timeline}-{randname}"

        self['run-name'] = runName

    # The following methods are needed by MutableMapping
    def __getitem__(self, key):
        if key not in self.opts:
            raise ConfigurationOptionError(key, 'No such option')

        return self.opts[key]

    def __setitem__(self, key, value):
        self.opts[key] = value

    def __delitem__(self, key):
        del self.opts[key]

    def __iter__(self):
        return iter(self.opts)

    def __len__(self):
        return len(self.opts)

    def __str__(self):
        return pprint.pformat(self.opts)

    def __repr__(self):
        return repr(self.opts)


def initialize():
    """Get wlutil ready to use. Must be called at least once per installation.
    Is safe and fast to call every time you load the library."""

    global ctx
    ctx = marshalCtx()

    ctx['mnt-dir'].mkdir(parents=True, exist_ok=True)

    # Directories that must be initialized for disk-based initramfs
    initramfs_disk_dirs = ["bin", 'dev', 'etc', 'proc', 'root', 'sbin', 'sys', 'usr/bin', 'usr/sbin', 'mnt/root']

    # Setup disk initramfs dirs
    for d in initramfs_disk_dirs:
        if not (ctx['initramfs-dir'] / 'disk' / d).exists():
            (ctx['initramfs-dir'] / 'disk' / d).mkdir(parents=True)


def getCtx():
    """Return the global confguration object (ctx). This is only valid after
    calling initialize().

    Returns (marshalCtx)
    """
    return ctx


def getOpt(opt):
    if ctx is None:
        raise RuntimeError("wlutil context not initized")
    else:
        return ctx[opt]


def WErrFilt(r):
    if r.levelno == logging.WARN:
        raise RuntimeError("WErr ({}:{}): {}".format(r.pathname, r.lineno, r.msg % r.args))


class consoleFormatter(logging.Formatter):
    """A concise format for console output"""
    def format(self, record):
        if record.levelno == logging.INFO:
            self._style._fmt = "%(message)s"
        else:
            self._style._fmt = "%(levelname)s: %(message)s"
        return super().format(record)


fileHandler = None
consoleHandler = None


def initLogging(verbose, logPath=None, werr=False):
    """logging setup: You can call this multiple times to reset logging (e.g. if you
       change the RunName). If 'logPath' is set, that path will be used.
       Otherwise the name will be derived from the current configuration."""

    global fileHandler
    global consoleHandler

    rootLogger = logging.getLogger()
    rootLogger.setLevel(logging.NOTSET)  # capture everything

    if werr:
        rootLogger.addFilter(WErrFilt)

    # Create a unique log name
    if logPath is None:
        logPath = getOpt('log-dir') / (getOpt('run-name') + '.log')

    # formatting for log to file
    if fileHandler is not None:
        rootLogger.removeHandler(fileHandler)

    fileHandler = logging.FileHandler(str(logPath))
    fileLogFormatter = logging.Formatter("%(asctime)s [%(funcName)-12.12s] [%(levelname)-5.5s]  %(message)s")
    fileHandler.setFormatter(fileLogFormatter)
    fileHandler.setLevel(logging.NOTSET)  # log everything to file
    rootLogger.addHandler(fileHandler)

    # log to stdout, without special formatting
    if consoleHandler is not None:
        rootLogger.removeHandler(consoleHandler)

    consoleHandler = logging.StreamHandler(stream=sys.stdout)
    consoleHandler.setFormatter(consoleFormatter())
    if verbose:
        consoleHandler.setLevel(logging.NOTSET)  # show everything
    else:
        consoleHandler.setLevel(logging.INFO)  # show only INFO and greater in console

    rootLogger.addHandler(consoleHandler)


def run(*args, level=logging.DEBUG, check=True, **kwargs):
    """Run subcommands and handle logging etc. The arguments are identical to those for subprocess.call().
        level - The logging level to use
        check - Throw an error on non-zero return status"""

    log = logging.getLogger()

    if isinstance(args[0], str):
        prettyCmd = args[0]
    else:
        prettyCmd = ' '.join([str(a) for a in args[0]])

    if 'cwd' in kwargs:
        log.log(level, 'Running: "' + prettyCmd + '" in ' + str(kwargs['cwd']))
    else:
        log.log(level, 'Running: "' + prettyCmd + '" in ' + os.getcwd())

    p = sp.Popen(*args, universal_newlines=True, stderr=sp.STDOUT, stdout=sp.PIPE, **kwargs)
    for line in iter(p.stdout.readline, ''):
        log.log(level, line.strip())
    p.wait()

    if check and p.returncode != 0:
        raise sp.CalledProcessError(p.returncode, prettyCmd)

    return p


def run_with_retries(command, level=logging.DEBUG, num_attempts=3, polling_interval_s=1.0):
    """ Repeatedly tries to run a command, initially tolerating failure
        num_attempts -> The maximum number of invocations of the command
        polling_interval_s -> The time, in seconds, between invocations """

    attempt_count = 1
    while attempt_count <= num_attempts:
        # Permit run to throw an exception only on the final invocation
        check_on_last_attempt = (attempt_count == num_attempts)
        if run(command, level, check=check_on_last_attempt).returncode == 0:
            break

        log = logging.getLogger()
        log.log(level, "Retrying last command...")
        time.sleep(polling_interval_s)
        attempt_count += 1


def genRunScript(command):
    with open(getOpt('command-script'), 'w') as s:
        s.write("#!/bin/sh\n")
        s.write(command + "\n")
        s.write("sync; poweroff -f\n")

    return getOpt('command-script')


def waitpid(pid):
    """This is like os.waitpid, but it works for non-child processes"""
    done = False
    while not done:
        try:
            os.kill(pid, 0)
        except OSError as err:
            if err.errno == errno.ESRCH:
                done = True
                break
        time.sleep(0.25)


if sp.run(['/usr/bin/sudo', '-ln', 'true'], stdout=sp.DEVNULL).returncode == 0:
    # User has passwordless sudo available, use the mount command (much faster)
    sudoCmd = ["/usr/bin/sudo"]

    @contextmanager
    def mountImg(imgPath, mntPath):
        run(sudoCmd + ["mount", "-o", "loop", imgPath, mntPath])
        try:
            yield mntPath
        finally:
            run_with_retries(sudoCmd + ['umount', mntPath])
else:
    # User doesn't have sudo (use guestmount, slow but reliable)
    sudoCmd = []

    @contextmanager
    def mountImg(imgPath, mntPath):
        run(['guestmount', '--pid-file', 'guestmount.pid', '-a', imgPath, '-m', '/dev/sda', mntPath])
        try:
            with open('./guestmount.pid', 'r') as pidFile:
                mntPid = int(pidFile.readline())
            yield mntPath
        finally:
            run(['guestunmount', mntPath])
            os.remove('./guestmount.pid')

        # There is a race-condition in guestmount where a background task keeps
        # modifying the image for a period after unmount. This is the documented
        # best-practice (see man guestmount).
        waitpid(mntPid)


def toCpio(src, dst):
    log = logging.getLogger()
    log.debug("Creating Cpio archive from " + str(src))
    with open(dst, 'wb') as outCpio:
        p = sp.run(sudoCmd + ["sh", "-c", "find -print0 | cpio --owner root:root --null -ov --format=newc"],
                   stderr=sp.PIPE, stdout=outCpio, cwd=src)
        log.debug(p.stderr.decode('utf-8'))


def resizeFS(img, newSize=0):
    """Resize the rootfs at img to newSize.

    img: path to image file to resize
    newSize: desired size (in bytes). If 0, shrink the image to its minimum
      size + rootfs-margin
    """
    log = logging.getLogger()
    chkfsCmd = ['e2fsck', '-f', '-p', str(img)]
    ret = run(chkfsCmd, check=False).returncode
    if ret >= 4:
        # e2fsck has non-error error codes (1,2 indicate corrected errors)
        raise sp.CalledProcessError(ret, " ".join(chkfsCmd))

    if newSize == 0:
        run(['resize2fs', '-M', img])
        newSize = os.path.getsize(img) + getOpt('rootfs-margin')

    origSz = os.path.getsize(img)
    if origSz > newSize:
        log.warn("Cannot shrink image file " + str(img) +
                 ": current size=" + humanfriendly.format_size(origSz, binary=True) +
                 " requested size=" + humanfriendly.format_size(newSize, binary=True))
        return
    elif origSz == newSize:
        return

    os.truncate(img, newSize)
    run(['resize2fs', str(img)])
    return


def copyImgFiles(img, files, direction):
    """Copies a list of type FileSpec ('files') to/from the destination image (img).

    img - path to image file to use
    files - list of FileSpecs to use
    direction - "in" or "out" for copying files into or out of the image (respectively)
    """
    with mountImg(img, getOpt('mnt-dir')):
        for f in files:
            if direction == 'in':
                dst = str(getOpt('mnt-dir') / f.dst.relative_to('/'))
                run(sudoCmd + ['cp', '-a', str(f.src), dst])
            elif direction == 'out':
                src = str(getOpt('mnt-dir') / f.src.relative_to('/'))
                run(sudoCmd + ['cp', '-a', src, str(f.dst)])
            else:
                raise ValueError("direction option must be either 'in' or 'out'")


def applyOverlay(img, overlay):
    """Apply the overlay directory "overlay" to the filesystem image "img"
       Note that all paths must be absolute"""
    flist = []
    for f in overlay.glob('*'):
        flist.append(FileSpec(src=f, dst=pathlib.Path('/')))

    copyImgFiles(img, flist, 'in')


_toolVersions = None


def getToolVersions():
    """Detect version information for the currently enabled toolchain."""

    global _toolVersions
    if _toolVersions is None:
        # We run the preprocessor on a simple program to see the C-visible
        # "LINUX_VERSION_CODE" macro
        linuxHeaderTest = """#include <linux/version.h>
        LINUX_VERSION_CODE
        """
        linuxHeaderVer = sp.run(['riscv64-unknown-linux-gnu-gcc', '-E', '-xc', '-'],
                                input=linuxHeaderTest,
                                stdout=sp.PIPE, universal_newlines=True)
        linuxHeaderVer = linuxHeaderVer.stdout.splitlines()[-1].strip()

        # Major/minor version of the linux kernel headers included with our
        # toolchain. This is not necessarily the same as the linux kernel used by
        # Marshal, but is assumed to be <= to the version actually used.
        linuxMaj = str(int(linuxHeaderVer) >> 16)
        linuxMin = str((int(linuxHeaderVer) >> 8) & 0xFF)

        # Toolchain major version
        toolVerStr = sp.run(["riscv64-unknown-linux-gnu-gcc", "--version"],
                            universal_newlines=True, stdout=sp.PIPE).stdout
        toolVer = toolVerStr[36]

        _toolVersions = {'linuxMaj': linuxMaj,
                         'linuxMin': linuxMin,
                         'gcc': toolVer}

    return _toolVersions


# only warn once per-submodule (if it's included by multiple workloads)
checkGitStatusWarned = []


def checkGitStatus(submodule):
    """Returns a dictionary representing the status of a git repo.

    submodule: Path to the submodule to check. This check will be skipped if
        the empty string is passed (the empty string is always uptodate)

    Fields:
    'sha'  : latest git commit hash (or "" if not initialized)
    'dirty': boolean indicating whether there are uncommited changes (uninitialized repos are considered dirty)
    'init' : boolean indiicating if the repository has been initialized
    'rebuild' : A random number if the repo should be considered not up to date
        for any reason (e.g. dirty==True or init==False). 0 otherwised.

    This is primarily useful as an input to doit's config_changed() updtodate
    helper which considers a workload not uptodate if some string or dictionary
    has changed since the last time it ran. The 'sha' or 'rebuild' fields will
    change if the repo has changed (or we can't tell if it's changed)."""

    log = logging.getLogger()

    if submodule is None:
        return {
                'sha': "",
                'dirty': False,
                "init": False,
                "rebuild": ""
                }

    try:
        repo = git.Repo(submodule)
    except (git.InvalidGitRepositoryError, git.exc.NoSuchPathError):
        # Submodule not initialized (or otherwise can't be read as a repo)
        return {
                'sha': "",
                'dirty': True,
                "init": False,
                "rebuild": random.random()
                }

    status = {
            'init': True,
            'sha': repo.head.object.hexsha,
            'dirty': repo.is_dirty()
            }
    if repo.is_dirty():
        # In the absense of a clever way to record changes, we must assume that
        # a dirty repo has changed since the last time we built.
        if submodule not in checkGitStatusWarned:
            log.warn("Submodule: " + str(submodule) + " has uncommited changes. Any dependent workloads will be rebuilt")
            checkGitStatusWarned.append(submodule)
        status['rebuild'] = random.random()
    else:
        status['rebuild'] = 0

    return status


def checkSubmodule(s):
    """Check whether a submodule is present and initialized.

    It is safe to call this on something that is not actually a submodule. In
    that case, this will simply check if the directory is empty or not.

    s: Pathlib path to submodule

    raises SubmoduleError if submodule not ready
    """

    if not s.exists() or not any(os.scandir(s)):
        raise SubmoduleError(s)


class WithMetadataChecker(doit.dependency.MD5Checker):
    """This checker is similar to the default MD5Checker, but it includes file
    metadata including mode and user/group ids.
    see https://github.com/pydoit/doit/blob/0.31.1/doit/dependency.py for details
    """

    @staticmethod
    def extract_stat(stat):
        return (stat.st_mode, stat.st_uid, stat.st_gid)

    def check_modified(self, file_path, file_stat, state):
        state = tuple(state)
        meta = self.extract_stat(file_stat)
        if meta != state[3:]:
            return True
        else:
            return super().check_modified(file_path, file_stat, state[:3])

    def get_state(self, dep, current_state):
        stat = self.extract_stat(os.stat(dep))
        if current_state is None:
            md5State = super().get_state(dep, None)
            metaState = stat
        else:
            current_state = tuple(current_state)
            md5State = super().get_state(dep, current_state[0:3])
            if stat == current_state[3:]:
                metaState = None
            else:
                metaState = stat

        # Merge the two state sources
        if md5State is None and metaState is None:
            return None
        else:
            if md5State is None:
                md5State = current_state[0:3]
            elif metaState is None:
                metaState = stat

            return md5State + stat


# The doit.tools.config_changed helper has a few limitations:
#   - doesn't support multiple invocations in a single uptodate.
#   - It is not JSON serializable which means you can't use it as a calc_dep
#   (doit saves calc_dep to the DB). Fixed by subclassing dict.
# I fix these here, otherwise it's a direct copy from their
# code. See https://github.com/pydoit/doit/issues/333.
class config_changed(dict):
    """check if passed config was modified
    @var config (str) or (dict)
    @var encoder (json.JSONEncoder) Encoder used to convert non-default values.
    """
    def __init__(self, config, encoder=None):
        self.config = config
        self.config_digest = None
        self.encoder = encoder
        dict.__init__(self)

    def _calc_digest(self):
        if isinstance(self.config, str):
            return self.config
        elif isinstance(self.config, dict):
            data = json.dumps(self.config, sort_keys=True, cls=self.encoder)
            byte_data = data.encode("utf-8")
            return hashlib.md5(byte_data).hexdigest()
        else:
            raise Exception(('Invalid type of config_changed parameter got %s' +
                             ', must be string or dict') % (type(self.config),))

    def configure_task(self, task):
        # Give this object a unique ID that persists between calls (ID is the
        # order in which it was evaluated when adding)
        if not hasattr(task, '_config_changed_lastID'):
            task._config_changed_lastID = 0
        self.saverID = str(task._config_changed_lastID)
        task._config_changed_lastID += 1

        configKey = '_config_changed'+self.saverID
        task.value_savers.append(lambda: {configKey: self.config_digest})

    def __call__(self, task, values):
        """return True if config values are UNCHANGED"""

        configKey = '_config_changed'+self.saverID

        self.config_digest = self._calc_digest()
        last_success = values.get(configKey)
        if last_success is None:
            return False
        return (last_success == self.config_digest)


def appendPath(basepath, appendval):
    return basepath.parent / (basepath.name + appendval)


def noDiskPath(path):
    return appendPath(path, '-nodisk')<|MERGE_RESOLUTION|>--- conflicted
+++ resolved
@@ -18,6 +18,7 @@
 import pprint
 import doit
 import importlib.util
+import psutil
 
 # Useful for defining lists of files (e.g. 'files' part of config)
 FileSpec = collections.namedtuple('FileSpec', ['src', 'dst'])
@@ -334,14 +335,10 @@
             m = self.importDistro(dPath)
             self['distro-mods'][m.__name__] = m
 
-<<<<<<< HEAD
         if self['jlevel'] is None:
             self['jlevel'] = psutil.cpu_count()
         self['jlevel'] = '-j' + str(self['jlevel'])
 
-
-=======
->>>>>>> ace1d9d6
     def setRunName(self, configPath, operation):
         """Helper function for formatting a  unique run name. You are free to
         set the 'run-name' option directly if you don't need the help.

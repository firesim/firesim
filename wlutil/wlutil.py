--- conflicted
+++ resolved
@@ -10,13 +10,10 @@
 import psutil
 import errno
 import pathlib
-<<<<<<< HEAD
 import git
 import json
 import hashlib
-=======
 import humanfriendly
->>>>>>> 12791ee8
 from contextlib import contextmanager
 
 #------------------------------------------------------------------------------
@@ -81,7 +78,6 @@
 # Useful for defining lists of files (e.g. 'files' part of config)
 FileSpec = collections.namedtuple('FileSpec', [ 'src', 'dst' ])
 
-<<<<<<< HEAD
 class SubmoduleError(Exception):
     """Error representing a nonexistent or uninitialized submodule"""
     def __init__(self, path):
@@ -95,7 +91,7 @@
 
     def __str__(self):
         return self.__repr__()
-=======
+
 class RootfsCapacityError(Exception):
     """Error representing that the workload's rootfs has run out of disk space."""
     def __init__(self, requested, available):
@@ -106,7 +102,6 @@
         return "Unsufficient disk space: " + \
                 "\tRequested: " + humanfriendly.format_size(self.requested) + \
                 "\tAvailable: " + humanfriendly.format_size(self.available)
->>>>>>> 12791ee8
 
 def initialize():
     """Get wlutil ready to use. Must be called at least once per installation.

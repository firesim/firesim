import os
import subprocess as sp
import logging
import time
import random
import string
import sys
import collections
import shutil
import psutil
import errno
import pathlib
import git
import json
import hashlib
import humanfriendly
from contextlib import contextmanager
import yaml
import re
import pprint

# Useful for defining lists of files (e.g. 'files' part of config)
FileSpec = collections.namedtuple('FileSpec', [ 'src', 'dst' ])

<<<<<<< HEAD
# Global configuration (marshalCtx set by initialize())
ctx = None

=======
# List of marshal submodules (those enabled by init-submodules.sh)
marshalSubmods = [
        linux_dir,
        pk_dir,
        busybox_dir,
        wlutil_dir / 'br' / 'buildroot'] + \
        list(board_dir.glob("drivers/*"))
        
>>>>>>> c0e82330
class SubmoduleError(Exception):
    """Error representing a nonexistent or uninitialized submodule"""
    def __init__(self, path):
        self.path = path

    def __repr__(self):
        return 'Submodule Error: ' + self.__str__()

    def __str__(self):
        if self.path in marshalSubmods:
            return 'Marshal submodule "' + str(self.path) + \
                    '" not initialized. Please run "./init-submodules.sh."'
        else:
            return "Dependency missing or not initialized " + \
                    str(self.path) + \
                    ". Do you need to initialize a submodule?"

class RootfsCapacityError(Exception):
    """Error representing that the workload's rootfs has run out of disk space."""
    def __init__(self, requested, available):
        self.requested = requested
        self.available = available

    def __str__(self):
        return "Unsufficient disk space: " + \
                "\tRequested: " + humanfriendly.format_size(self.requested) + \
                "\tAvailable: " + humanfriendly.format_size(self.available)

class ConfigurationError(Exception):
    """Error representing a generic problem with configuration"""
    def __init__(self, cause):
        self.cause = cause

    def __str__(self):
        return "Configuration Error: " + cause

class ConfigurationOptionError(ConfigurationError):
    """Error representing a problem with marshal configuration."""
    def __init__(self, opt, cause):
        self.opt = opt
        self.cause = cause

    def __str__(self):
        return "Error with configuration option '" + self.opt + "': " + str(self.cause)
        
class ConfigurationFileError(ConfigurationError):
    """Error representing issues with loading the configuration"""
    def __init__(self, missingFile, cause):
        self.missingFile = missingFile
        self.cause = cause

    def __str__(self):
        return "Failed to load configuration file: " + str(self.missingFile) + "\n" + \
                str(self.cause)

def cleanPaths(opts, baseDir=pathlib.Path('.')):
    """Clean all user-defined paths in an options dictionary by converting them
    to resolved, absolute, pathlib.Path's. Paths will be interpreted as
    relative to baseDir."""

    # These options represent pathlib paths
    pathOpts = [
        'board-dir',
        'image-dir',
        'linux-dir',
        'pk-dir',
        'log-dir',
        'res-dir'
    ]

    for opt in pathOpts:
        if opt in opts:
            try:
                path = (baseDir / pathlib.Path(opts[opt])).resolve(strict=True)
                opts[opt] = path
            except Exception as e:
                raise ConfigurationOptionError(opt, "Invalid path: " + str(e))

# These represent all available user-defined options (those set by the
# environment or config files). See default-config.yaml or the documentation
# for the meaning of these options.
userOpts = [
        'board-dir',
        'image-dir',
        'linux-dir',
        'pk-dir',
        'log-dir',
        'res-dir',
        'jlevel',  # int or str from user, converted to '-jN' after loading
        'rootfs-margin' # int or str from user, converted to int bytes after loading
        ]

# These represent all available derived options (constants and those generated
# from userOpts, but not directly settable by users)
derivedOpts = [
        # Root for firemarshal (e.g. firesim-software/)
        'root-dir',

        # Root for wlutil library
        'wlutil-dir',

        # Builtin workloads (the board's bases)
        'workdir-builtin',

        # Busybox source directory (used for the initramfs)
        'busybox-dir',

        # Initramfs root directory (used to build default initramfs for loading board drivers)
        'initramfs-dir',

        # Storage for generated/temporary outputs
        'gen-dir',

        # Empty directory used for mounting images
        'mnt-dir',

        # Basic template for user-specified commands (the "command:" option) 
        'command-script',

        # Gets set uniquely for each logical invocation of this library
        'runName',

        ]

class marshalCtx(collections.MutableMapping):
    """Global FireMarshal context (configuration)."""
    
    # Actual internal storage for all options
    opts = {}

    def __init__(self):
        """On init, we search for and load all sources of options.

        The order in which options are added here is the order of precidence."""

        # These are set early to help with config file search-paths
        self['wlutil-dir'] = pathlib.Path(__file__).parent.resolve()
        self['root-dir'] = pathlib.Path(sys.modules['__main__'].__file__).parent.resolve()

        # This is an exhaustive list of defaults, it always exists and can be
        # overwritten by other user-defined configs
        defaultCfg = self['wlutil-dir'] / 'default-config.yaml'
        self.addPath(defaultCfg)
        
        # These are mutually-exlusive search paths (only one will be loaded)
        cfgSources = [
            # pwd
            pathlib.Path('marshal-config.yaml'),
            # next to the marshal executable
            self['root-dir'] / 'marshal-config.yaml'
                ]
        for src in cfgSources:
            if src.exists():
                self.addPath(src)
                break

        self.addEnv()

        # We should have all user-defined options now
        missingOpts = set(userOpts) - set(self.opts)
        if len(missingOpts) != 0:
            raise ConfigurationError("Missing required options: " + str(missingOpts))

        self.deriveOpts()

        # It would be a marshal bug if any of these options are missing
        missingDOpts = set(derivedOpts) - set(self.opts)
        if len(missingDOpts) != 0:
            raise RuntimeError("Internal error: Missing derived options or constants: " + str(missingDOpts))

    def add(self, newOpts):
        """Add options to this configuration, opts will override any
        conflicting options.
        
        newOpts: dictionary containing new options to add"""
        self.opts = dict(self.opts, **newOpts)
        
    def addPath(self, path):
        """Add the yaml file at path to the config."""
        try:
            with open(path, 'r') as newF:
                newCfg = yaml.full_load(newF)
        except Exception as e:
            raise ConfigurationFileError(path, e)

        cleanPaths(newCfg, baseDir=path.parent)
        self.add(newCfg)

    def addEnv(self):
        """Find all marshal options in the environment and load them.
        
        Environment options take the form MARSHAL_OPT where "OPT" will be
        converted as follows:
            1) convert to lower-case
            2) all underscores will be replaced with dashes

        For example MARSHAL_LINUX_DIR=../special/linux would add a ('linux-dir'
        : '../special/linux') option to the config."""
        reOpt = re.compile("^MARSHAL_(\S+)")
        envCfg = {}
        for opt,val in os.environ.items():
            match = reOpt.match(opt)
            if match:
                optName = match.group(1).lower().replace('_', '-')
                envCfg[optName] = val

        cleanPaths(envCfg)
        self.add(envCfg)

    def deriveOpts(self):
        """Update or initialize all derived options. This assumes all
        user-defined options have been set already. See the 'derivedOpts' list
        above for documentation of these options."""
        self['workdir-builtin'] = self['board-dir'] / 'base-workloads'
        self['busybox-dir'] = self['wlutil-dir'] / 'busybox'
        self['initramfs-dir'] = self['wlutil-dir'] / "initramfs"
        self['gen-dir'] = self['wlutil-dir'] / "generated"
        self['mnt-dir'] = self['root-dir'] / "disk-mount"
        self['command-script'] = self['gen-dir'] / "_command.sh"
        self['runName'] = ""
        self['rootfs-margin'] = humanfriendly.parse_size(str(self['rootfs-margin']))
        self['jlevel'] = '-j' + str(self['jlevel'])

    def setRunName(self, configPath, operation):
        """Helper function for formatting a  unique run name. You are free to
        set the 'run-name' option directly if you don't need the help.

        Args:
            configPath (pathlike): Config file used for this run
            operation (str): The operation being performed on this run (e.g. 'build') 
        """

        if configPath:
            configName = pathlib.Path(configPath).stem
        else:
            configName = ''

        timeline = time.strftime("%Y-%m-%d--%H-%M-%S", time.gmtime())
        randname = ''.join(random.choice(string.ascii_uppercase + string.digits) for _ in range(16))

        runName = configName + \
                "-" + operation + \
                "-" + timeline + \
                "-" +  randname

        self['run-name'] = runName


    # The following methods are needed by MutableMapping
    def __getitem__(self, key):
        if key not in self.opts:
            raise ConfigurationOptionError(key, 'No such option')

        return self.opts[key]

    def __setitem__(self, key, value):
        self.opts[key] = value

    def __delitem__(self, key):
        del self.opts[key]

    def __iter__(self):
        return iter(self.opts)

    def __len__(self):
        return len(self.opts)

    def __str__(self):
        return pprint.pformat(self.opts)

    def __repr__(self):
        return repr(self.opts)

def initialize():
    """Get wlutil ready to use. Must be called at least once per installation.
    Is safe and fast to call every time you load the library."""

    sys.modules[__name__].ctx = marshalCtx()

    pathlib.Path(mnt).mkdir(parents=True, exist_ok=True)

    # Directories that must be initialized for disk-based initramfs
    initramfs_disk_dirs = ["bin", 'dev', 'etc', 'proc', 'root', 'sbin', 'sys', 'usr/bin', 'usr/sbin', 'mnt/root']

    # Setup disk initramfs dirs
    for d in initramfs_disk_dirs:
        if not (ctx['initramfs-dir'] / 'disk' / d).exists():
            (ctx['initramfs-dir'] / 'disk' / d).mkdir(parents=True)

def getCtx():
    """Return the global confguration object (ctx). This is only valid after
    calling initialize().
    
    Returns (marshalCtx)
    """ 
    return ctx

def getOpt(opt):
    if ctx is None:
        raise RuntimeError("wlutil context not initized")
    else:
        return ctx[opt]

# logging setup: You can call this multiple times to reset logging (e.g. if you
# change the RunName)
fileHandler = None
consoleHandler = None
def initLogging(verbose):
    global fileHandler
    global consoleHandler

    rootLogger = logging.getLogger()
    rootLogger.setLevel(logging.NOTSET) # capture everything
    
    # Create a unique log name
    logPath = getOpt('log-dir') / (getOpt('run-name') + '.log')
    
    # formatting for log to file
    if fileHandler is not None:
        rootLogger.removeHandler(fileHandler)

    fileHandler = logging.FileHandler(str(logPath))
    logFormatter = logging.Formatter("%(asctime)s [%(funcName)-12.12s] [%(levelname)-5.5s]  %(message)s")
    fileHandler.setFormatter(logFormatter)
    fileHandler.setLevel(logging.NOTSET) # log everything to file
    rootLogger.addHandler(fileHandler)

    # log to stdout, without special formatting
    if consoleHandler is not None:
        rootLogger.removeHandler(consoleHandler)

    consoleHandler = logging.StreamHandler(stream=sys.stdout)
    if verbose:
        consoleHandler.setLevel(logging.NOTSET) # show everything
    else:
        consoleHandler.setLevel(logging.INFO) # show only INFO and greater in console

    rootLogger.addHandler(consoleHandler)

# Run subcommands and handle logging etc.
# The arguments are identical to those for subprocess.call()
# level - The logging level to use
# check - Throw an error on non-zero return status?
def run(*args, level=logging.DEBUG, check=True, **kwargs):
    log = logging.getLogger()

    if isinstance(args[0], str):
        prettyCmd = args[0]
    else:
        prettyCmd = ' '.join([str(a) for a in args[0]])

    if 'cwd' in kwargs:
        log.log(level, 'Running: "' + prettyCmd + '" in ' + str(kwargs['cwd']))
    else:
        log.log(level, 'Running: "' + prettyCmd + '" in ' + os.getcwd())

    p = sp.Popen(*args, universal_newlines=True, stderr=sp.STDOUT, stdout=sp.PIPE, **kwargs)
    for line in iter(p.stdout.readline, ''):
        log.log(level, line.strip())
    p.wait()

    if check == True and p.returncode != 0:
            raise sp.CalledProcessError(p.returncode, prettyCmd)

    return p

def genRunScript(command):
    with open(getOpt('command-script'), 'w') as s:
        s.write("#!/bin/bash\n")
        s.write(command + "\n")
        s.write("sync; poweroff -f\n")

    return getOpt('command-script')

# This is like os.waitpid, but it works for non-child processes
def waitpid(pid):
    done = False
    while not done:
        try:
            os.kill(pid, 0)
        except OSError as err:
            if err.errno == errno.ESRCH:
                done = True
                break
        time.sleep(0.25)

if sp.run(['/usr/bin/sudo', '-ln', 'true'], stdout=sp.DEVNULL).returncode == 0:
    # User has passwordless sudo available, use the mount command (much faster)
    sudoCmd = ["/usr/bin/sudo"]
    @contextmanager
    def mountImg(imgPath, mntPath):
        run(sudoCmd + ["mount", "-o", "loop", imgPath, mntPath])
        try:
            yield mntPath
        finally:
            run(sudoCmd + ['umount', mntPath])
else:
    # User doesn't have sudo (use guestmount, slow but reliable)
    sudoCmd = []
    @contextmanager
    def mountImg(imgPath, mntPath):
        run(['guestmount', '--pid-file', 'guestmount.pid', '-a', imgPath, '-m', '/dev/sda', mntPath])
        try:
            with open('./guestmount.pid', 'r') as pidFile:
                mntPid = int(pidFile.readline())
            yield mntPath
        finally:
            run(['guestunmount', mntPath])
            os.remove('./guestmount.pid')

        # There is a race-condition in guestmount where a background task keeps
        # modifying the image for a period after unmount. This is the documented
        # best-practice (see man guestmount).
        waitpid(mntPid)

def toCpio(src, dst):
    log = logging.getLogger()
    log.debug("Creating Cpio archive from " + str(src))
    with open(dst, 'wb') as outCpio:
        p = sp.run(sudoCmd + ["sh", "-c", "find -print0 | cpio --owner root:root --null -ov --format=newc"],
                stderr=sp.PIPE, stdout=outCpio, cwd=src)
        log.debug(p.stderr.decode('utf-8'))

# Apply the overlay directory "overlay" to the filesystem image "img"
# Note that all paths must be absolute
def applyOverlay(img, overlay):
    log = logging.getLogger()
    flist = []
    for f in overlay.glob('*'):
        flist.append(FileSpec(src=f, dst=pathlib.Path('/')))

    copyImgFiles(img, flist, 'in')
    
def resizeFS(img, newSize=0):
    """Resize the rootfs at img to newSize.

    img: path to image file to resize
    newSize: desired size (in bytes). If 0, shrink the image to its minimum
      size + rootfs-margin
    """
    log = logging.getLogger()
    chkfsCmd = ['e2fsck', '-f', '-p', str(img)]
    ret = run(chkfsCmd, check=False).returncode
    if ret >= 4:
        # e2fsck has non-error error codes (1,2 indicate corrected errors)
        raise sp.CalledProcessError(ret, " ".join(chkfsCmd))

    if newSize == 0:
        run(['resize2fs', '-M', img])
        newSize = os.path.getsize(img) + getOpt('rootfs-margin')

    origSz = os.path.getsize(img)
    if origSz > newSize:
        log.warn("Cannot shrink image file " + str(img) + \
                ": current size=" + humanfriendly.format_size(origSz, binary=True) + \
                " requested size=" + humanfriendly.format_size(newSize, binary=True))
        return
    elif origSz == newSize:
        return

    os.truncate(img, newSize)
    run(['resize2fs', str(img)])
    return

def copyImgFiles(img, files, direction):
    """Copies a list of type FileSpec ('files') to/from the destination image (img).

    img - path to image file to use
    files - list of FileSpecs to use
    direction - "in" or "out" for copying files into or out of the image (respectively)
    """
    log = logging.getLogger()

<<<<<<< HEAD
    if not getOpt('mnt-dir').exists():
        run(['mkdir', getOpt('mnt-dir')])

    with mountImg(img, getOpt('mnt-dir')):
        for f in files:
            if direction == 'in':
                dst = str(getOpt('mnt-dir') / f.dst.relative_to('/'))
                run([sudoCmd, 'cp', '-a', str(f.src), dst])
            elif direction == 'out':
                uid = os.getuid()
                src = str(getOpt('mnt-dir') / f.src.relative_to('/'))
                run([sudoCmd, 'cp', '-a', src, str(f.dst)])
=======
    with mountImg(img, mnt):
        for f in files:
            if direction == 'in':
                run(sudoCmd + ['cp', '-a', str(f.src), os.path.normpath(mnt + f.dst)])
            elif direction == 'out':
                uid = os.getuid()
                run(sudoCmd + ['cp', '-a', os.path.normpath(mnt + f.src), f.dst])
>>>>>>> c0e82330
            else:
                raise ValueError("direction option must be either 'in' or 'out'")

_toolVersions = None
def getToolVersions():
    """Detect version information for the currently enabled toolchain."""

    global _toolVersions
    if _toolVersions is None:
        # We run the preprocessor on a simple program to see the C-visible
        # "LINUX_VERSION_CODE" macro
        linuxHeaderTest = """#include <linux/version.h>
        LINUX_VERSION_CODE
        """
        linuxHeaderVer = sp.run(['riscv64-unknown-linux-gnu-gcc', '-E', '-xc', '-'],
                  input=linuxHeaderTest, stdout=sp.PIPE, universal_newlines=True)
        linuxHeaderVer = linuxHeaderVer.stdout.splitlines()[-1].strip()

        # Major/minor version of the linux kernel headers included with our
        # toolchain. This is not necessarily the same as the linux kernel used by
        # Marshal, but is assumed to be <= to the version actually used.
        linuxMaj = str(int(linuxHeaderVer) >> 16)
        linuxMin = str((int(linuxHeaderVer) >> 8) & 0xFF)

        # Toolchain major version
        toolVerStr = sp.run(["riscv64-unknown-linux-gnu-gcc", "--version"],
                universal_newlines=True, stdout=sp.PIPE).stdout
        toolVer = toolVerStr[36]

        _toolVersions = {'linuxMaj' : linuxMaj,
                'linuxMin' : linuxMin,
                'gcc' : toolVer}

    return _toolVersions

def checkGitStatus(submodule):
    """Returns a dictionary representing the status of a git repo.

    submodule: Path to the submodule to check. This check will be skipped if
        the empty string is passed (the empty string is always uptodate)

    Fields:
    'sha'  : latest git commit hash (or "" if not initialized)
    'dirty': boolean indicating whether there are uncommited changes (uninitialized repos are considered dirty)
    'init' : boolean indiicating if the repository has been initialized
    'rebuild' : A random number if the repo should be considered not up to date
        for any reason (e.g. dirty==True or init==False). 0 otherwised.

    This is primarily useful as an input to doit's config_changed() updtodate
    helper which considers a workload not uptodate if some string or dictionary
    has changed since the last time it ran. The 'sha' or 'rebuild' fields will
    change if the repo has changed (or we can't tell if it's changed)."""

    log = logging.getLogger()

    if submodule == None:
        return {
                'sha' : "",
                'dirty' : False,
                "init" : False,
                "rebuild" : ""
                }

    try:
        repo = git.Repo(submodule)
    except (git.InvalidGitRepositoryError, git.exc.NoSuchPathError):
        # Submodule not initialized (or otherwise can't be read as a repo)
        return {
                'sha' : "",
                'dirty' : True,
                "init" : False,
                "rebuild" : random.random()
                }

    status = {
            'init' : True,
            'sha' : repo.head.object.hexsha,
            'dirty' : repo.is_dirty()
            }
    if repo.is_dirty():
        # In the absense of a clever way to record changes, we must assume that
        # a dirty repo has changed since the last time we built.
        log.warn("Submodule: " + str(submodule) + " has uncommited changes. Any dependent workloads will be rebuilt")
        status['rebuild'] = random.random()
    else:
        status['rebuild'] = 0

    return status

def checkSubmodule(s):
    """Check whether a submodule is present and initialized.

    It is safe to call this on something that is not actually a submodule. In
    that case, this will simply check if the directory is empty or not.

    s: Pathlib path to submodule

    raises SubmoduleError if submodule not ready 
    """
    
    if not s.exists() or not any(os.scandir(s)):
        raise SubmoduleError(s)

# The doit.tools.config_changed helper doesn't support multiple invocations in
# a single uptodate. I fix that bug here, otherwise it's a direct copy from their
# code. See https://github.com/pydoit/doit/issues/333.
class config_changed(object):
    """check if passed config was modified
    @var config (str) or (dict)
    @var encoder (json.JSONEncoder) Encoder used to convert non-default values.
    """
    def __init__(self, config, encoder=None):
        self.config = config
        self.config_digest = None
        self.encoder = encoder

    def _calc_digest(self):
        if isinstance(self.config, str):
            return self.config
        elif isinstance(self.config, dict):
            data = json.dumps(self.config, sort_keys=True, cls=self.encoder)
            byte_data = data.encode("utf-8")
            return hashlib.md5(byte_data).hexdigest()
        else:
            raise Exception(('Invalid type of config_changed parameter got %s' +
                             ', must be string or dict') % (type(self.config),))

    def configure_task(self, task):
        # Give this object a unique ID that persists between calls (ID is the
        # order in which it was evaluated when adding)
        if not hasattr(task, '_config_changed_lastID'):
            task._config_changed_lastID = 0
        self.saverID = str(task._config_changed_lastID)
        task._config_changed_lastID += 1

        configKey = '_config_changed'+self.saverID
        task.value_savers.append(lambda: {configKey:self.config_digest})

    def __call__(self, task, values):
        """return True if config values are UNCHANGED"""

        configKey = '_config_changed'+self.saverID

        self.config_digest = self._calc_digest()
        last_success = values.get(configKey)
        if last_success is None:
            return False
        return (last_success == self.config_digest)

def noDiskPath(path):
    return path.parent / (path.name + '-nodisk')<|MERGE_RESOLUTION|>--- conflicted
+++ resolved
@@ -22,20 +22,18 @@
 # Useful for defining lists of files (e.g. 'files' part of config)
 FileSpec = collections.namedtuple('FileSpec', [ 'src', 'dst' ])
 
-<<<<<<< HEAD
 # Global configuration (marshalCtx set by initialize())
 ctx = None
 
-=======
 # List of marshal submodules (those enabled by init-submodules.sh)
 marshalSubmods = [
-        linux_dir,
-        pk_dir,
-        busybox_dir,
-        wlutil_dir / 'br' / 'buildroot'] + \
-        list(board_dir.glob("drivers/*"))
-        
->>>>>>> c0e82330
+        'linux-dir',
+        'pk-dir',
+        'busybox-dir',
+        'buildroot-dir',
+        'driver-dirs'
+        ]
+
 class SubmoduleError(Exception):
     """Error representing a nonexistent or uninitialized submodule"""
     def __init__(self, path):
@@ -45,7 +43,7 @@
         return 'Submodule Error: ' + self.__str__()
 
     def __str__(self):
-        if self.path in marshalSubmods:
+        if self.path in [ ctx[opt] for opt in marshalSubmods ]:
             return 'Marshal submodule "' + str(self.path) + \
                     '" not initialized. Please run "./init-submodules.sh."'
         else:
@@ -158,6 +156,11 @@
         # Gets set uniquely for each logical invocation of this library
         'runName',
 
+        # List of paths to linux driver sources to use
+        'driver-dirs',
+
+        # Buildroot source directory
+        'buildroot-dir'
         ]
 
 class marshalCtx(collections.MutableMapping):
@@ -169,7 +172,14 @@
     def __init__(self):
         """On init, we search for and load all sources of options.
 
-        The order in which options are added here is the order of precidence."""
+        The order in which options are added here is the order of precidence.
+        
+        Attributes:
+            opts: Dictonary containing all configuration options (static values
+                set by the user or statically derived from those). Option
+                values are documented in the package variables 'derivedOpts' and
+                'userOpts'
+        """
 
         # These are set early to help with config file search-paths
         self['wlutil-dir'] = pathlib.Path(__file__).parent.resolve()
@@ -258,6 +268,8 @@
         self['runName'] = ""
         self['rootfs-margin'] = humanfriendly.parse_size(str(self['rootfs-margin']))
         self['jlevel'] = '-j' + str(self['jlevel'])
+        self['driver-dirs'] = self['board-dir'].glob('drivers/*')
+        self['buildroot-dir'] = self['wlutil-dir'] / 'br' / 'buildroot'
 
     def setRunName(self, configPath, operation):
         """Helper function for formatting a  unique run name. You are free to
@@ -283,7 +295,6 @@
 
         self['run-name'] = runName
 
-
     # The following methods are needed by MutableMapping
     def __getitem__(self, key):
         if key not in self.opts:
@@ -313,9 +324,10 @@
     """Get wlutil ready to use. Must be called at least once per installation.
     Is safe and fast to call every time you load the library."""
 
-    sys.modules[__name__].ctx = marshalCtx()
-
-    pathlib.Path(mnt).mkdir(parents=True, exist_ok=True)
+    global ctx
+    ctx = marshalCtx()
+
+    ctx['mnt-dir'].mkdir(parents=True, exist_ok=True)
 
     # Directories that must be initialized for disk-based initramfs
     initramfs_disk_dirs = ["bin", 'dev', 'etc', 'proc', 'root', 'sbin', 'sys', 'usr/bin', 'usr/sbin', 'mnt/root']
@@ -509,28 +521,15 @@
     """
     log = logging.getLogger()
 
-<<<<<<< HEAD
-    if not getOpt('mnt-dir').exists():
-        run(['mkdir', getOpt('mnt-dir')])
-
     with mountImg(img, getOpt('mnt-dir')):
         for f in files:
             if direction == 'in':
                 dst = str(getOpt('mnt-dir') / f.dst.relative_to('/'))
-                run([sudoCmd, 'cp', '-a', str(f.src), dst])
+                run(sudoCmd + ['cp', '-a', str(f.src), dst])
             elif direction == 'out':
                 uid = os.getuid()
                 src = str(getOpt('mnt-dir') / f.src.relative_to('/'))
-                run([sudoCmd, 'cp', '-a', src, str(f.dst)])
-=======
-    with mountImg(img, mnt):
-        for f in files:
-            if direction == 'in':
-                run(sudoCmd + ['cp', '-a', str(f.src), os.path.normpath(mnt + f.dst)])
-            elif direction == 'out':
-                uid = os.getuid()
-                run(sudoCmd + ['cp', '-a', os.path.normpath(mnt + f.src), f.dst])
->>>>>>> c0e82330
+                run(sudoCmd + ['cp', '-a', src, str(f.dst)])
             else:
                 raise ValueError("direction option must be either 'in' or 'out'")
 

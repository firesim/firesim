--- conflicted
+++ resolved
@@ -199,12 +199,7 @@
                 imgList.append(jCfg['img'])
 
     # The order isn't critical here, we should have defined the dependencies correctly in loader 
-<<<<<<< HEAD
     return doit.doit_cmd.DoitMain(taskLoader).run([str(p) for p in binList + imgList])
-    # return doit.doit_cmd.DoitMain(taskLoader).run(["info", "/data/repos/fm2/images/smoke0-bin"])
-=======
-    return doit.doit_cmd.DoitMain(taskLoader).run(binList + imgList)
->>>>>>> c0e82330
 
 def makeInitramfs(srcs, cpioDir, includeDevNodes=False):
     """Generate a cpio archive containing each of the sources and store it in cpioDir.
@@ -265,7 +260,6 @@
     linuxSrc: Path to linux source tree to build against
     """
 
-    driverDirs = boardDir.glob("drivers/*")
     makeCmd = "make LINUXSRC=" + str(linuxSrc)
 
     # Prepare the linux source for building external drivers
@@ -274,7 +268,7 @@
     kernelVersion = sp.run(["make", "ARCH=riscv", "kernelrelease"], cwd=linuxSrc, stdout=sp.PIPE, universal_newlines=True).stdout.strip()
 
     drivers = []
-    for driverDir in driverDirs:
+    for driverDir in getOpt('driver-dirs'):
         checkSubmodule(driverDir)
 
         # Drivers don't seem to detect changes in the kernel

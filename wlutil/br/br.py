import os
import subprocess as sp
import shutil
import logging
import string
import pathlib
<<<<<<< HEAD
import collections
=======
import git
>>>>>>> 230cfbab
from .. import wlutil

# Note: All argument paths are expected to be absolute paths

# Some common directories for this module (all absolute paths)
br_dir = pathlib.Path(__file__).parent
overlay = br_dir / 'overlay'
br_image = br_dir / 'buildroot' / 'output' / 'images' / 'rootfs.ext2'

initTemplate = string.Template("""#!/bin/sh

SYSLOGD_ARGS=-n
KLOGD_ARGS=-n

start() {
    echo "launching firesim workload run/command" && /firesim.sh $args && echo "firesim workload run/command done"
}

case "$$1" in
  start)
  start
  ;;
  stop)
  #stop
  ;;
  restart|reload)
  start
  ;;
  *)
  echo "Usage: $$0 {start|stop|restart}"
  exit 1
esac

exit""")

toolVersionTuple = collections.namedtuple('toolVersionTuple', ["linuxMaj", "linuxMin", "gcc"])

def getToolVersions():
    """Detect version information for the currently enabled toolchain"""
    # We run the preprocessor on a simple program to see the C-visible
    # "LINUX_VERSION_CODE" macro
    linuxHeaderTest = """#include <linux/version.h>
    LINUX_VERSION_CODE
    """
    linuxHeaderVer = sp.run(['riscv64-unknown-linux-gnu-gcc', '-E', '-xc', '-'],
              input=linuxHeaderTest, stdout=sp.PIPE, universal_newlines=True)
    linuxHeaderVer = linuxHeaderVer.stdout.splitlines()[-1].strip()

    # Major/minor version of the linux kernel headers included with our
    # toolchain. This is not necessarily the same as the linux kernel used by
    # Marshal, but is assumed to be <= to the version actually used.
    linuxMaj = str(int(linuxHeaderVer) >> 16)
    linuxMin = str((int(linuxHeaderVer) >> 8) & 0xFF)

    # Toolchain major version
    toolVerStr = sp.run(["riscv64-unknown-linux-gnu-gcc", "--version"],
            universal_newlines=True, stdout=sp.PIPE).stdout
    toolVer = toolVerStr[36]

    return toolVersionTuple(linuxMaj, linuxMin, toolVer)

def buildConfig():
    """Construct the final buildroot configuration for this environment. After
    calling this, it is safe to call 'make' in the buildroot directory."""

    toolVer = getToolVersions()
    # Contains options specific to the build enviornment (br is touchy about this stuff)
    toolKfrag = wlutil.gen_dir / 'brToolKfrag'
    with open(toolKfrag, 'w') as f:
        f.write("BR2_TOOLCHAIN_EXTERNAL_HEADERS_"+toolVer.linuxMaj+"_"+toolVer.linuxMin+"=y\n")
        f.write("BR2_TOOLCHAIN_HEADERS_AT_LEAST_"+toolVer.linuxMaj+"_"+toolVer.linuxMin+"=y\n")
        f.write('BR2_TOOLCHAIN_HEADERS_AT_LEAST="'+toolVer.linuxMaj+"."+toolVer.linuxMin+'"\n')
        f.write('BR2_TOOLCHAIN_GCC_AT_LEAST_'+toolVer.gcc+'=y\n')
        f.write('BR2_TOOLCHAIN_GCC_AT_LEAST="'+toolVer.gcc+'"\n')
        f.write('BR2_TOOLCHAIN_EXTERNAL_GCC_'+toolVer.gcc+'=y\n')
        f.write('BR2_JLEVEL='+str(os.cpu_count())+'\n')

    # Default Configuration (allows us to bump BR independently of our configs)
    defconfig = wlutil.gen_dir / 'brDefConfig'
    wlutil.run(['make', 'defconfig'], cwd=(br_dir / 'buildroot'))
    shutil.copy(br_dir / 'buildroot' / '.config', defconfig)

    # Our config fragment, specifies differences from the default
    marshalKfrag = br_dir / 'buildroot-config'

    # We're just borrowing linux's merge_config.sh helper since br uses the same make system
    # This doesn't actually depend on any details of this linux kernel
    mergeScript = str(pathlib.Path(wlutil.linux_dir) / 'scripts' / 'kconfig' / 'merge_config.sh')
    wlutil.run([mergeScript, str(defconfig), str(toolKfrag), str(marshalKfrag)],
            cwd=(br_dir / 'buildroot'))
    
def buildBuildRoot():
	# Buildroot complains about some common PERL configurations
	env = os.environ.copy()
	env.pop('PERL_MM_OPT', None)
	wlutil.run(['make'], cwd=os.path.join(br_dir, "buildroot"), env=env)

class Builder:

    def __init__(self):
        buildConfig()

    def baseConfig(self):
        return {
                'name' : 'buildroot-base',
                'distro' : 'br',
                'workdir' : br_dir,
                'builder' : self,
                'img' : str(br_image)
                }

    # Build a base image in the requested format and return an absolute path to that image
    def buildBaseImage(self):
        buildBuildRoot()

    def fileDeps(self):
        # List all files that should be checked to determine if BR is uptodate
        deps = []
        
        brRepo = git.Repo(br_dir / 'buildroot')
        hashCache = wlutil.gen_dir / 'buildroot-hash'
        with open(hashCache, 'w') as f:
            f.write(brRepo.head.object.hexsha)
        deps.append(wlutil.gen_dir / 'buildroot-hash')

        # This was generated in __init__ and encapsulates changes to the
        # toolchain, and to the firemarshal buildroot kfrag at
        # br/buildroot-config
        deps.append(br_dir / 'buildroot' / '.config')

        deps.append(pathlib.Path(__file__))
        return deps

    # Return True if the base image is up to date, or False if it needs to be
    # rebuilt. This is in addition to the files in fileDeps()
    def upToDate(self):
        log = logging.getLogger()
        brRepo = git.Repo(br_dir / 'buildroot')
        if brRepo.is_dirty():
            log.warn("Buildroot repo is dirty: rebuilding")
            return False
        else:
            return True

    # Set up the image such that, when run in qemu, it will run the script "script"
    # If None is passed for script, any existing bootscript will be deleted
    @staticmethod
    def generateBootScriptOverlay(script, args):
        # How this works:
        # The buildroot repo has a pre-built overlay with a custom S99run
        # script that init will run last. This script will run the /firesim.sh
        # script at boot. We just overwrite this script.
        scriptDst = os.path.join(overlay, 'firesim.sh')
        if script != None:
            wlutil.run(['cp', str(script), str(scriptDst)])
        else:
            wlutil.run(['rm', scriptDst])
            # Create a blank init script because overlays won't let us delete stuff
            # Alternatively: we could consider replacing the default.target
            # symlink to disable the firesim target entirely
            wlutil.run(['touch', scriptDst])
        
        wlutil.run(['chmod', '+x', scriptDst])

        with open(os.path.join(overlay, 'etc/init.d/S99run'), 'w') as f:
            if args == None:
                f.write(initTemplate.substitute(args=''))
            else:
                f.write(initTemplate.substitute(args=args))
        
        return overlay<|MERGE_RESOLUTION|>--- conflicted
+++ resolved
@@ -4,11 +4,8 @@
 import logging
 import string
 import pathlib
-<<<<<<< HEAD
 import collections
-=======
 import git
->>>>>>> 230cfbab
 from .. import wlutil
 
 # Note: All argument paths are expected to be absolute paths

--- conflicted
+++ resolved
@@ -10,12 +10,8 @@
 
 # Some common directories for this module (all absolute paths)
 br_dir = pathlib.Path(__file__).parent
-<<<<<<< HEAD
 overlay = br_dir / 'overlay'
-=======
-overlay = br_dir / 'firesim-overlay'
 br_image = br_dir / 'buildroot' / 'output' / 'images' / 'rootfs.ext2'
->>>>>>> 8a525de2
 
 initTemplate = string.Template("""#!/bin/sh
 

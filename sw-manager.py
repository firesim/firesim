#!/usr/bin/env python3
import sys
import argparse
import subprocess as sp
import os
import shutil
import pprint
import doit
import re
import logging
import time
import random
import string
from util.config import *
from util.util import *
import pathlib as pth
import tempfile

if 'RISCV' not in os.environ:
    sys.exit("Please source firesim/sourceme-manager-f1.sh first\n")

def main():
    parser = argparse.ArgumentParser(
        description="Build and run (in spike or qemu) boot code and disk images for firesim")
    parser.add_argument('-c', '--config',
                        help='Configuration file to use (defaults to br-disk.json)',
                        nargs='?', default=os.path.join(root_dir, 'workloads', 'br-disk.json'), dest='config_file')
    parser.add_argument('--workdir', help='Use a custom workload directory', default=os.path.join(root_dir, 'workloads'))
    parser.add_argument('-v', '--verbose',
                        help='Print all output of subcommands to stdout as well as the logs', action='store_true')
    subparsers = parser.add_subparsers(title='Commands', dest='command')

    # Build command
    build_parser = subparsers.add_parser(
        'build', help='Build an image from the given configuration.')
    build_parser.set_defaults(func=handleBuild)
    build_parser.add_argument('-j', '--job', nargs='?', default='all',
            help="Build only the specified JOB (defaults to 'all')")
    build_parser.add_argument('-i', '--initramfs', action='store_true', help="Build an image with initramfs instead of a disk")

    # Launch command
    launch_parser = subparsers.add_parser(
        'launch', help='Launch an image on a software simulator (defaults to qemu)')
    launch_parser.set_defaults(func=handleLaunch)
    launch_parser.add_argument('-s', '--spike', action='store_true',
            help="Use the spike isa simulator instead of qemu")
    launch_parser.add_argument('-j', '--job', nargs='?', default='all',
            help="Launch the specified job. Defaults to running the base image.")
    launch_parser.add_argument('-i', '--initramfs', action='store_true', help="Launch the initramfs version of this workload")

    # # Init Command
    # init_parser = subparsers.add_parser(
    #         'init', help="Initialize workloads (using 'host_init' script)")
    # init_parser.set_defaults(func=handleInit)

    args = parser.parse_args()

    args.workdir = os.path.abspath(args.workdir)
    # args.config_file = os.path.join(args.workdir, args.config_file)
    args.config_file = os.path.abspath(args.config_file)

    initLogging(args)
    log = logging.getLogger()

    # Load all the configs from the workload directory
    cfgs = ConfigManager([args.workdir])
    targetCfg = cfgs[args.config_file]
    
    # Jobs are named with their base config internally 
    if args.command == 'build' or args.command == 'launch':
        if args.initramfs:
            targetCfg['initramfs'] = True
            if 'jobs' in targetCfg:
                for j in targetCfg['jobs'].values():
                    j['initramfs'] = True

        if args.job != 'all':
            if 'jobs' in targetCfg: 
                args.job = targetCfg['name'] + '-' + args.job
            else:
                print("Job " + args.job + " requested, but no jobs specified in config file\n")
                parser.print_help()

    args.func(args, cfgs)

class doitLoader(doit.cmd_base.TaskLoader):
    workloads = []

    def load_tasks(self, cmd, opt_values, pos_args):
        task_list = [doit.task.dict_to_task(w) for w in self.workloads]
        config = {'verbosity': 2}
        return task_list, config

def addDep(loader, config):

    # Add a rule for the binary
    file_deps = []
    task_deps = []
    if 'linux-config' in config:
        file_deps.append(config['linux-config'])

    loader.workloads.append({
            'name' : config['bin'],
            'actions' : [(makeBin, [config])],
            'targets' : [config['bin']],
            'file_dep': file_deps,
            'task_dep' : task_deps
            })

    # Add a rule for the initramfs version if requested
    # Note that we need both the regular bin and initramfs bin if the base
    # workload needs an init script
    if 'initramfs' in config:
        file_deps = [config['img']]
        task_deps = [config['img']]
        if 'linux-config' in config:
            file_deps.append(config['linux-config'])

        loader.workloads.append({
                'name' : config['bin'] + '-initramfs',
                'actions' : [(makeBin, [config], {'initramfs' : True})],
                'targets' : [config['bin'] + '-initramfs'],
                'file_dep': file_deps,
                'task_dep' : task_deps
                })

    # Add a rule for the image (if any)
    file_deps = []
    task_deps = []
    if 'img' in config:
        if 'base-img' in config:
            task_deps = [config['base-img']]
            file_deps = [config['base-img']]
        if 'files' in config:
            for fSpec in config['files']:
                # Add directories recursively
                if os.path.isdir(fSpec.src):
                    for root, dirs, files in os.walk(fSpec.src):
                        for f in files:
                            fdep = os.path.join(root, f)
                            # Ignore symlinks
                            if not os.path.islink(fdep):
                                file_deps.append(fdep)
                else:
                    # Ignore symlinks
                    if not os.path.islink(fSpec.src):
                        file_deps.append(fSpec.src)			
        if 'guest-init' in config:
            file_deps.append(config['guest-init'])
            task_deps.append(config['bin'])
        if 'runSpec' in config and config['runSpec'].path != None:
            file_deps.append(config['runSpec'].path)
        if 'cfg-file' in config:
            file_deps.append(config['cfg-file'])
        
        loader.workloads.append({
            'name' : config['img'],
            'actions' : [(makeImage, [config])],
            'targets' : [config['img']],
            'file_dep' : file_deps,
            'task_dep' : task_deps
            })

# Generate a task-graph loader for the doit "Run" command
# Note: this doesn't depend on the config or runtime args at all. In theory, it
# could be cached, but I'm not going to bother unless it becomes a performance
# issue.
def buildDepGraph(cfgs):
    loader = doitLoader()

    # Define the base-distro tasks
    for d in distros:
        dCfg = cfgs[d]
        if 'img' in dCfg:
            loader.workloads.append({
                    'name' : dCfg['img'],
                    'actions' : [(dCfg['builder'].buildBaseImage, [])],
                    'targets' : [dCfg['img']],
                    'uptodate': [(dCfg['builder'].upToDate, [])]
                })

    # Non-distro configs 
    for cfgPath in (set(cfgs.keys()) - set(distros)):
        config = cfgs[cfgPath]
        addDep(loader, config)

        if 'jobs' in config.keys():
            for jCfg in config['jobs'].values():
                addDep(loader, jCfg)

    return loader

def handleBuild(args, cfgs):
    loader = buildDepGraph(cfgs)
    config = cfgs[args.config_file]
    binList = [config['bin']]
    imgList = []
    if 'img' in config:
        imgList.append(config['img'])

    if 'initramfs' in config:
        binList.append(config['bin'] + '-initramfs')

    if 'jobs' in config.keys():
        if args.job == 'all':
            for jCfg in config['jobs'].values():
                binList.append(jCfg['bin'])
                if 'initramfs' in jCfg:
                    binList.append(jCfg['bin'] + '-initramfs')
                if 'img' in jCfg:
                    imgList.append(jCfg['img'])
        else:
            jCfg = config['jobs'][args.job]
            binList.append(jCfg['bin'])
            if 'initramfs' in jCfg:
                binList.append(jCfg['bin'] + '-initramfs')
            if 'img' in jCfg:
                imgList.append(jCfg['img'])

    # The order isn't critical here, we should have defined the dependencies correctly in loader 
    doit.doit_cmd.DoitMain(loader).run(binList + imgList)

def launchSpike(config, initramfs=False):
    log = logging.getLogger()
    if initramfs:
        sp.check_call(['spike', '-p4', '-m4096', config['bin'] + '-initramfs'])
    elif 'img' not in config:
        sp.check_call(['spike', '-p4', '-m4096', config['bin']])
    else:
        raise ValueError("Spike does not support disk-based configurations")

def launchQemu(config, initramfs=False):
    log = logging.getLogger()

    if initramfs:
        exe = config['bin'] + '-initramfs'
    else:
        exe = config['bin']

    cmd = ['qemu-system-riscv64',
           '-nographic',
           '-smp', '4',
           '-machine', 'virt',
           '-m', '4G',
           '-kernel', exe,
           '-object', 'rng-random,filename=/dev/urandom,id=rng0',
           '-device', 'virtio-rng-device,rng=rng0',
           '-device', 'virtio-net-device,netdev=usernet',
           '-netdev', 'user,id=usernet,hostfwd=tcp::10000-:22']

    if 'img' in config and not initramfs:
        cmd = cmd + ['-device', 'virtio-blk-device,drive=hd0',
                     '-drive', 'file=' + config['img'] + ',format=raw,id=hd0']
        cmd = cmd + ['-append', 'ro root=/dev/vda']

    sp.check_call(cmd)

def handleLaunch(args, cfgs):
    log = logging.getLogger()
    baseConfig = cfgs[args.config_file]
    if 'jobs' in baseConfig.keys() and args.job != 'all':
        # Run the specified job
        config = cfgs[args.config_file]['jobs'][args.job]
    else:
        # Run the base image
        config = cfgs[args.config_file]
    
    if args.spike:
        if 'img' in config and 'initramfs' not in config:
            sys.exit("Spike currently does not support disk-based " +
                    "configurations. Please use an initramfs based image.")
        launchSpike(config, args.initramfs)
    else:
        launchQemu(config, args.initramfs)

# def handleInit(args, cfgs):
#     log = logging.getLogger()
#     config = cfgs[args.config_file]
#     if 'host-init' in config:
#         log.info("Applying host-init: " + config['host-init'])
#         if not os.path.exists(config['host-init']):
#             raise ValueError("host-init script " + config['host-init'] + " not found.")
#
#         run([config['host-init']], cwd=config['workdir'])

# Now build linux/bbl
def makeBin(config, initramfs=False):
    log = logging.getLogger()

    # We assume that if you're not building linux, then the image is pre-built (e.g. during host-init)
    if 'linux-config' in config:
        linuxCfg = os.path.join(linux_dir, '.config')
        shutil.copy(config['linux-config'], linuxCfg)

        if initramfs:
            with tempfile.NamedTemporaryFile(suffix='.cpio') as tmpCpio:
                toCpio(config, config['img'], tmpCpio.name)
                convertInitramfsConfig(linuxCfg, tmpCpio.name)
                run(['make', 'ARCH=riscv', 'olddefconfig'], cwd=linux_dir)
                run(['make', 'ARCH=riscv', 'vmlinux', jlevel], cwd=linux_dir)
        else: 
            run(['make', 'ARCH=riscv', 'vmlinux', jlevel], cwd=linux_dir)

        if not os.path.exists('riscv-pk/build'):
            os.mkdir('riscv-pk/build')

        run(['../configure', '--host=riscv64-unknown-elf',
            '--with-payload=../../riscv-linux/vmlinux'], cwd='riscv-pk/build')
        run(['make', jlevel], cwd='riscv-pk/build')

        if initramfs:
            shutil.copy('riscv-pk/build/bbl', config['bin'] + '-initramfs')
        else:
            shutil.copy('riscv-pk/build/bbl', config['bin'])
    # elif config['distro'] != 'bare':
        # raise ValueError("No linux config defined. This is only supported for workloads based on 'bare'")

def makeImage(config):
    log = logging.getLogger()

    if 'base-img' in config:
        shutil.copy(config['base-img'], config['img'])

    if 'host-init' in config:
       log.info("Applying host-init: " + config['host-init'])
       if not os.path.exists(config['host-init']):
           raise ValueError("host-init script " + config['host-init'] + " not found.")

       run([config['host-init']], cwd=config['workdir'])
   
    if 'files' in config:
        log.info("Applying file list: " + str(config['files']))
        applyFiles(config['img'], config['files'])

    if 'guest-init' in config:
        log.info("Applying init script: " + config['guest-init'])
        if not os.path.exists(config['guest-init']):
            raise ValueError("Init script " + config['guest-init'] + " not found.")

        # Apply and run the init script
        init_overlay = config['builder'].generateBootScriptOverlay(config['guest-init'])
        applyOverlay(config['img'], init_overlay)
        print("Launching: " + config['bin'])
        launchQemu(config)

        # Clear the init script
        run_overlay = config['builder'].generateBootScriptOverlay(None)
        applyOverlay(config['img'], run_overlay)

    if 'runSpec' in config:
        spec = config['runSpec']
        if spec.command != None:
            log.info("Applying run command: " + spec.command)
            scriptPath = genRunScript(spec.command)
        else:
            log.info("Applying run script: " + spec.path)
            scriptPath = spec.path

        if not os.path.exists(scriptPath):
            raise ValueError("Run script " + scriptPath + " not found.")

        run_overlay = config['builder'].generateBootScriptOverlay(scriptPath)
        applyOverlay(config['img'], run_overlay)

# Apply the overlay directory "overlay" to the filesystem image "img"
# Note that all paths must be absolute
def applyOverlay(img, overlay):
    log = logging.getLogger()
    applyFiles(img, [FileSpec(src=os.path.join(overlay, "*"), dst='/')])
    
# Copies a list of type FileSpec ('files') into the destination image (img)
def applyFiles(img, files):
    log = logging.getLogger()

    if not os.path.exists(mnt):
        run(['mkdir', mnt])

    # The guestmount options (and rsync without chown) are to avoid dependence
    # on sudo, but they require libguestfs-tools to be installed. There are
    # other sudo dependencies in fedora.py though.
    # run(['guestmount', '-a', img, '-m', '/dev/sda', mnt])
<<<<<<< HEAD
    # run(['fuse-ext2', '-o', 'rw+', img, mnt])
    run(['sudo', 'mount', '-o', 'loop', img, mnt])
=======
    run(['sudo', 'mount', '-o', 'loop', img,  mnt])
>>>>>>> a66a51e6
    try:
        for f in files:
            # Overlays may not be owned by root, but the filesystem must be.
            # Rsync lets us chown while copying.
            # Note: shell=True because f.src is allowed to contain globs
            # Note: os.path.join can't handle overlay-style concats (e.g. join('foo/bar', '/baz') == '/baz')
            # run('cp -a ' + f.src + " " + os.path.normpath(mnt + f.dst), shell=True)
            run('rsync -a --chown=root:root ' + f.src + " " + os.path.normpath(mnt + f.dst), shell=True)
    finally:
<<<<<<< HEAD
        # run(['guestunmount', mnt])
        # run(['fusermount', '-u', mnt])
        run(['sudo', 'umount'])
=======
        run(['sudo', 'umount', mnt])
>>>>>>> a66a51e6

main()<|MERGE_RESOLUTION|>--- conflicted
+++ resolved
@@ -379,12 +379,8 @@
     # on sudo, but they require libguestfs-tools to be installed. There are
     # other sudo dependencies in fedora.py though.
     # run(['guestmount', '-a', img, '-m', '/dev/sda', mnt])
-<<<<<<< HEAD
     # run(['fuse-ext2', '-o', 'rw+', img, mnt])
     run(['sudo', 'mount', '-o', 'loop', img, mnt])
-=======
-    run(['sudo', 'mount', '-o', 'loop', img,  mnt])
->>>>>>> a66a51e6
     try:
         for f in files:
             # Overlays may not be owned by root, but the filesystem must be.
@@ -394,12 +390,8 @@
             # run('cp -a ' + f.src + " " + os.path.normpath(mnt + f.dst), shell=True)
             run('rsync -a --chown=root:root ' + f.src + " " + os.path.normpath(mnt + f.dst), shell=True)
     finally:
-<<<<<<< HEAD
         # run(['guestunmount', mnt])
         # run(['fusermount', '-u', mnt])
         run(['sudo', 'umount'])
-=======
-        run(['sudo', 'umount', mnt])
->>>>>>> a66a51e6
 
 main()
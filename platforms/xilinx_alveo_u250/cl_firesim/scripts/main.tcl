set root_dir [pwd]
set vivado_version [version -short]
set vivado_version_major [string range $vivado_version 0 3]

set ifrequency           [lindex $argv 0]
set istrategy            [lindex $argv 1]
set iboard               [lindex $argv 2]

proc retrieveVersionedFile { filename version } {
  set first [file rootname $filename]
  set last [file extension $filename]
  if {[file exists ${first}_${version}${last}]} {
    return ${first}_${version}${last}
  }
  return $filename
}

# get utilities
source $root_dir/scripts/utils.tcl

puts "Running with Vivado $vivado_version (Major Version: $vivado_version_major)"

check_file_exists [set sourceFile [retrieveVersionedFile ${root_dir}/scripts/platform_env.tcl $vivado_version]]
source $sourceFile

check_file_exists [set sourceFile [retrieveVersionedFile ${root_dir}/scripts/${iboard}.tcl $vivado_version]]
source $sourceFile

# Cleanup
delete_files [list ${root_dir}/vivado_proj/firesim.bit]

create_project -force firesim ${root_dir}/vivado_proj -part $part
set_property board_part $board_part [current_project]

# Loading all the verilog files
<<<<<<< HEAD
foreach addFile [list \
    ${root_dir}/design/axi_tieoff_master.v \
    ${root_dir}/design/overall_fpga_top.v \
    ${root_dir}/design/FireSim-generated.sv \
    ${root_dir}/design/FireSim-generated.defines.vh \
    ${root_dir}/design/aurora/aurora_64b66b_0_driver.v \
    ${root_dir}/design/aurora/aurora_64b66b_0_cdc_sync_exdes.v \
    ${root_dir}/design/aurora/aurora_64b66b_0_utils.v \
] {
=======
foreach addFile [list ${root_dir}/design/axi_tieoff_master.v ${root_dir}/design/axi.vh ${root_dir}/design/helpers.vh ${root_dir}/design/overall_fpga_top.v ${root_dir}/design/FireSim-generated.sv ${root_dir}/design/FireSim-generated.defines.vh] {
>>>>>>> 9aa742db
  set addFile [retrieveVersionedFile $addFile $vivado_version]
  check_file_exists $addFile
  add_files $addFile
  if {[file extension $addFile] == ".vh"} {
    set_property IS_GLOBAL_INCLUDE 1 [get_files $addFile]
  }
}

set desired_host_frequency $ifrequency
set strategy $istrategy

# Loading create_bd.tcl
check_file_exists [set sourceFile ${root_dir}/scripts/create_bd.tcl]
source $sourceFile

# Making wrapper around bd
generate_target all [get_files ${root_dir}/vivado_proj/firesim.srcs/sources_1/bd/design_1/design_1.bd]
update_compile_order -fileset sources_1

# Mark top-level name for future steps/cmds
set top_level_name overall_fpga_top

# Report if any IPs need to be updated
report_ip_status

# Adding additional constraint sets
create_fileset -constrset synth_fileset
create_fileset -constrset impl_fileset

if {[file exists [set constrFile [retrieveVersionedFile ${root_dir}/design/FireSim-generated.synthesis.xdc $vivado_version]]]} {
    # map L2 banks to URAMs if possible (might warn if cells not present)
    add_line_to_file 1 $constrFile "set_property RAM_STYLE ULTRA \[get_cells -hierarchical -regexp {.*firesim_top.*cc_banks_.*_reg.*}\]"
    add_files -fileset synth_fileset -norecurse $constrFile
}

if {[file exists [set constrFile [retrieveVersionedFile ${root_dir}/design/FireSim-generated.implementation.xdc $vivado_version]]]} {
    # add impl clock to top of xdc
    add_line_to_file 1 $constrFile "create_generated_clock -name host_clock \[get_pins design_1_i/clk_wiz_0/inst/mmcme4_adv_inst/CLKOUT0\]"
    add_files -fileset impl_fileset -norecurse $constrFile
}


if {[file exists [set constrFile [retrieveVersionedFile ${root_dir}/design/bitstream_config.xdc $vivado_version]]]} {
    add_files -fileset impl_fileset -norecurse $constrFile
}

update_compile_order -fileset sources_1
set_property top $top_level_name [current_fileset]
update_compile_order -fileset sources_1

foreach f [get_files -of [get_filesets synth_fileset]] {
    set_property USED_IN {synthesis} $f
    set_property USED_IN_IMPLEMENTATION 0 $f
    set_property USED_IN_SYNTHESIS 1 $f
}

foreach f [get_files -of [get_filesets impl_fileset]] {
    set_property USED_IN {implementation} $f
    set_property USED_IN_IMPLEMENTATION 1 $f
    set_property USED_IN_SYNTHESIS 0 $f
    set_property PROCESSING_ORDER LATE $f
}

proc set_fileset_for_run_or_delete { fsname runname } {
    if {[llength [get_filesets -quiet $fsname]]} {
        set_property constrset $fsname [get_runs $runname]
    } else {
        delete_fileset $fsname
    }
}
set_fileset_for_run_or_delete synth_fileset synth_1
set_fileset_for_run_or_delete impl_fileset impl_1

set rpt_dir ${root_dir}/vivado_proj/reports
file mkdir ${rpt_dir}

# Set synth/impl strategy vars
check_file_exists [set sourceFile ${root_dir}/scripts/strategies/strategy_${strategy}.tcl]
source $sourceFile

# Run synth/impl and generate collateral
foreach sourceFile [list ${root_dir}/scripts/synthesis.tcl ${root_dir}/scripts/post_synth.tcl ${root_dir}/scripts/implementation.tcl ${root_dir}/scripts/post_impl.tcl] {
  set sourceFile [retrieveVersionedFile $sourceFile $vivado_version]
  check_file_exists $sourceFile
  source $sourceFile
}

puts "Done!"
exit 0<|MERGE_RESOLUTION|>--- conflicted
+++ resolved
@@ -33,9 +33,10 @@
 set_property board_part $board_part [current_project]
 
 # Loading all the verilog files
-<<<<<<< HEAD
 foreach addFile [list \
     ${root_dir}/design/axi_tieoff_master.v \
+    ${root_dir}/design/axi.vh \
+    ${root_dir}/design/helpers.vh \
     ${root_dir}/design/overall_fpga_top.v \
     ${root_dir}/design/FireSim-generated.sv \
     ${root_dir}/design/FireSim-generated.defines.vh \
@@ -43,9 +44,6 @@
     ${root_dir}/design/aurora/aurora_64b66b_0_cdc_sync_exdes.v \
     ${root_dir}/design/aurora/aurora_64b66b_0_utils.v \
 ] {
-=======
-foreach addFile [list ${root_dir}/design/axi_tieoff_master.v ${root_dir}/design/axi.vh ${root_dir}/design/helpers.vh ${root_dir}/design/overall_fpga_top.v ${root_dir}/design/FireSim-generated.sv ${root_dir}/design/FireSim-generated.defines.vh] {
->>>>>>> 9aa742db
   set addFile [retrieveVersionedFile $addFile $vivado_version]
   check_file_exists $addFile
   add_files $addFile
